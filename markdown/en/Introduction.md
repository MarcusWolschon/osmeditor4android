--- conflicted
+++ resolved
@@ -1,10 +1,6 @@
 # Vespucci Introduction
 
-<<<<<<< HEAD
 Vespucci is a full featured OpenStreetMap editor that supports most operations that desktop editors provide. It has been tested successfully on Android 2.3 to 5.1. A word of caution: while mobile devices capabilities have caught up with their desktop rivals, particularly older devices have very limited memory available and tend to be rather slow. You should take this in to account when using Vespucci and keep, for example, the size of the areas you are editing to a reasonable size. 
-=======
-Vespucci is a full featured OpenStreetMap editor that supports most operations that desktop editors provide. It has been tested successfully on Android 2.3 to 4.4. A word of caution: while mobile devices capabilities have caught up with their desktop rivals, particularly older devices have very limited memory available and tend to be rather slow. You should take this in to account when using Vespucci and keep, for example, the size of the areas you are editing to a reasonable size. 
->>>>>>> a35e4733
 
 ## First time use
 
@@ -20,7 +16,6 @@
 
 Select either the transfer icon ![](../images/menu_transfer.png)  or the "Transfer" menu item. This will display seven options:
 
-<<<<<<< HEAD
 * **Download current view** - download the area visible on the screen and replace any existing data *(requires network connectivity)*
 * **Add current view to download** - download the area visible on the screen and merge it with existing data *(requires network connectivity)*
 * **Download other location** - shows a form that allows you to enter coordinates, search for a location or enter coordinates directly, and then download an area around that location *(requires network connectivity)*
@@ -28,15 +23,6 @@
 * **Export changes** - write a ".osc" format file containing the current edits, this can be read for example by JOSM
 * **Read from file** - read a (J)OSM compatible XML format file
 * **Save to file** - save as a JOSM compatible XML format file
-=======
- * **Download current view** - download the area visible on the screen and replace any existing data *(requires network connectivity)*
- * **Add current view to download** - download the area visible on the screen and merge it with existing data *(requires network connectivity)*
- * **Download other location** - shows a form that allows you to enter coordinates, search for a location or enter coordinates directly, and then download an area around that location *(requires network connectivity)*
- * **Upload data to OSM server** - upload edits to OpenStreetMap *(requires authentication)* *(requires network connectivity)*
- * **Export changes** - write a ".osc" format file containing the current edits, this can be read for example by JOSM
- * **Read from file** - read a (J)OSM compatible XML format file
- * **Save to file** - save as a JOSM compatible XML format file
->>>>>>> a35e4733
 
 The easiest way to open a map is to zoom and pan to the location you want to edit and then to select "Download current view". You can zoom by using gestures, the zoom buttons or the volume control buttons on the telephone.  Vespucci should download data for the area and center the map on your current location. No authentication is required for downloading data to your device.
 
