--- conflicted
+++ resolved
@@ -184,13 +184,10 @@
 		mIsHardwareAccelerated = m;
 	}
 	
-<<<<<<< HEAD
-=======
 	private Context context;
 	
 	private Rect canvasBounds;
 
->>>>>>> be65b76d
 	@SuppressLint("NewApi")
 	public Map(final Context context) {
 		super(context);
