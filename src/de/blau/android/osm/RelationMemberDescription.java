package de.blau.android.osm;

import de.blau.android.Application;

/*
 * RelationMemberDescritption is an extended version of RelationMember that holds a textual description of the element 
 * instead of the element itself
 */
public class RelationMemberDescription extends RelationMember {
	private static final long serialVersionUID = 1104911642016294268L;
	private String description = null;
	private boolean downloaded = false;
	
	public RelationMemberDescription(final RelationMember rm) {
		super(rm.getElement() != null ? rm.getElement().getName() : rm.getType(), rm.getElement() != null ? rm.getElement().getOsmId() : rm.getRef(), rm.getRole());
		OsmElement e = rm.getElement();
		if (e != null) {
			description = e.getDescription(false);
			downloaded = true;
		} else {
			description = "#" + ref;
		}
	}
	
	public RelationMemberDescription(final String t, final long id, final String r, final String d) {
		super(t, id, r);	
		description = d;
	}
	
	public String getDescription() {
		return description;
	}
	
	public boolean downloaded() {
		return downloaded;
	}
	
	/**
<<<<<<< HEAD
=======
	 * If an downloaded element is present update description and downloaded status
	 */
	public void update() {
		OsmElement e = getElement();
		if (e != null) {
			description = e.getDescription(false);
			downloaded = true;
		}
	}
	
	/**
>>>>>>> d7fc0f17
	 * This returns (if present), the element directly from storage
	 */
	@Override
	public OsmElement getElement() {
<<<<<<< HEAD
		return Application.getDelegator().getOsmElement(getType(), getRef());
=======
		return super.getElement()==null ? Application.getDelegator().getOsmElement(getType(), getRef()):super.getElement();
>>>>>>> d7fc0f17
	}
	
	@Override
	public boolean equals(Object o) {
		if (this == o) {
			return true;
		}
		if (o instanceof RelationMemberDescription 
				&& ref == ((RelationMemberDescription) o).ref 
				&& type.equals(((RelationMemberDescription) o).type) 
				&& (role == ((RelationMemberDescription) o).role || (role != null && role.equals(((RelationMemberDescription) o).role)))) {
			return true;
		}
		return false;
	}
	
	@Override
	public int hashCode() {
		int result = 17;
		result = 37 * result + (int)(ref ^ (ref >>> 32));
		result = 37 * result + (type == null ? 0 : type.hashCode());
		result = 37 * result + (role == null ? 0 : role.hashCode());
		return result;
	}
}<|MERGE_RESOLUTION|>--- conflicted
+++ resolved
@@ -36,8 +36,6 @@
 	}
 	
 	/**
-<<<<<<< HEAD
-=======
 	 * If an downloaded element is present update description and downloaded status
 	 */
 	public void update() {
@@ -49,16 +47,11 @@
 	}
 	
 	/**
->>>>>>> d7fc0f17
 	 * This returns (if present), the element directly from storage
 	 */
 	@Override
 	public OsmElement getElement() {
-<<<<<<< HEAD
-		return Application.getDelegator().getOsmElement(getType(), getRef());
-=======
 		return super.getElement()==null ? Application.getDelegator().getOsmElement(getType(), getRef()):super.getElement();
->>>>>>> d7fc0f17
 	}
 	
 	@Override
