package de.blau.android.osm;

import java.io.FileInputStream;
import java.io.FileNotFoundException;
import java.io.IOException;
import java.io.OutputStream;
import java.io.Serializable;
import java.net.MalformedURLException;
import java.net.ProtocolException;
import java.util.ArrayList;
import java.util.Collections;
import java.util.HashMap;
import java.util.HashSet;
import java.util.Iterator;
import java.util.LinkedHashMap;
import java.util.LinkedList;
import java.util.List;
import java.util.Map;
import java.util.concurrent.locks.ReentrantLock;

import org.acra.ACRA;
import org.xmlpull.v1.XmlPullParserException;
import org.xmlpull.v1.XmlPullParserFactory;
import org.xmlpull.v1.XmlSerializer;

import android.content.Context;
import android.content.res.Resources;
import android.util.Log;
import android.widget.Toast;
import de.blau.android.Application;
import de.blau.android.Main;
import de.blau.android.R;
import de.blau.android.exception.OsmException;
import de.blau.android.exception.OsmIllegalOperationException;
import de.blau.android.exception.OsmServerException;
import de.blau.android.exception.StorageException;
import de.blau.android.util.GeoMath;
import de.blau.android.util.SavingHelper;
import de.blau.android.util.SavingHelper.Exportable;

public class StorageDelegator implements Serializable, Exportable {

	private static final long serialVersionUID = 8L;

	private Storage currentStorage;

	private Storage apiStorage;

	private UndoStorage undo;
	
	private ClipboardStorage clipboard;
	
	/**
	 * when reading state lockout writing/reading 
	 */
	private transient ReentrantLock readingLock = new ReentrantLock();
	
	/**
	 * Indicates whether changes have been made since the last save to disk.
	 * Since a newly created storage is not saved, the constructor sets it to true.
	 * After a successful save or load, it is set to false.
	 * If it is false, save does nothing.
	 */
	private transient boolean dirty;	
	
	private final static String DEBUG_TAG = StorageDelegator.class.getSimpleName();

	public final static String FILENAME = "lastActivity.res";

	private transient SavingHelper<StorageDelegator> savingHelper = new SavingHelper<StorageDelegator>();

	/**
	 * A OsmElementFactory that is used to create new elements.
	 * Needs to be persisted together with currentStorage/apiStorage to avoid duplicate IDs
	 * when the application is restarted after some elements have been created.
	 */
	private OsmElementFactory factory;

	public void setCurrentStorage(final Storage currentStorage) {
		dirty = true;
		apiStorage = new Storage();
		clipboard = new ClipboardStorage();
		this.currentStorage = currentStorage;
		undo = new UndoStorage(currentStorage, apiStorage);
	}

	public StorageDelegator() {
		reset(false); // don't set dirty on instantiation
	}

	public void reset(boolean dirty) {
		this.dirty = dirty;
		apiStorage = new Storage();
		currentStorage = new Storage();
		clipboard = new ClipboardStorage();
		undo = new UndoStorage(currentStorage, apiStorage);
		factory = new OsmElementFactory();
	}

	public boolean isDirty() {
		return dirty;
	}
	
	/**
	 * set dirty to true
	 */
	public void dirty() {
		dirty = true;
		Log.d("StorageDelegator", "setting delegator to dirty");
	}
	
	/**
	 * Get the current undo instance.
	 * For immediate use only - DO NOT CACHE THIS.
	 * @return the UndoStorage, allowing operations like creation of checkpoints and undo/redo.  
	 */
	public UndoStorage getUndo() {
		return undo;
	}
	
	/**
	 * Clears the undo storage. Must be called on the main thread due to menu invalidation.
	 */
	public void clearUndo() {
		undo = new UndoStorage(currentStorage, apiStorage);
		Main.triggerMenuInvalidationStatic();
	}

	/**
	 * Get the current OsmElementFactory instance used by this delegator.
	 * Use only the factory returned by this to create new element IDs for insertion into this delegator!
	 * For immediate use only - DO NOT CACHE THIS.
	 * @return the OsmElementFactory for creating nodes/ways with new IDs
	 */
	public OsmElementFactory getFactory() {
		return factory;
	}

	public void insertElementSafe(final OsmElement elem) {
		dirty = true;
		undo.save(elem);
		
		try {
			currentStorage.insertElementSafe(elem);
			apiStorage.insertElementSafe(elem);
		} catch (StorageException e) {
			// TODO handle OOMk
			e.printStackTrace();
		}
	}

	/**
	 * Sets the tags of the element, replacing all existing ones
	 * @param elem the element to tag
	 * @param tags the new tags
	 */
	public void setTags(final OsmElement elem, final Map<String, String> tags) {
		dirty = true;
		undo.save(elem);
		
		if (elem.setTags(tags)) {
			// OsmElement tags have changed
			elem.updateState(OsmElement.STATE_MODIFIED);
			try {
				apiStorage.insertElementSafe(elem);
			} catch (StorageException e) {
				// TODO handle OOMk
				e.printStackTrace();
			}
		}
	}

	private void insertElementUnsafe(final OsmElement elem) {
		dirty = true;
		undo.save(elem);
		try {
			currentStorage.insertElementUnsafe(elem);
			apiStorage.insertElementUnsafe(elem);
		} catch (StorageException e) {
			// TODO handle OOMk
			e.printStackTrace();
		}
	}
	
	/**
	 * Create apiStorage (aka the changes to the original data) based on state field of the elements.
	 * Assumes that apiStorage is empty.
	 */
	public void fixupApiStorage() {
		try {
			List<Node> nl = new ArrayList<Node>(currentStorage.getNodes());
			for (Node n:nl) {
				if (n.getState()==OsmElement.STATE_MODIFIED || n.getState()==OsmElement.STATE_DELETED) {
					apiStorage.insertElementUnsafe(n);
				}
				if (n.getState()==OsmElement.STATE_DELETED) {
					currentStorage.removeElement(n);
				}
			}
			List<Way> wl = new ArrayList<Way>(currentStorage.getWays());
			for (Way w:wl) {
				if (w.getState()==OsmElement.STATE_MODIFIED || w.getState()==OsmElement.STATE_DELETED) {
					apiStorage.insertElementUnsafe(w);
				}
				if (w.getState()==OsmElement.STATE_DELETED) {
					currentStorage.removeElement(w);
				}
			}
			List<Relation> rl = new ArrayList<Relation>(currentStorage.getRelations());
			for (Relation r:rl) {
				if (r.getState()==OsmElement.STATE_MODIFIED || r.getState()==OsmElement.STATE_DELETED) {
					apiStorage.insertElementUnsafe(r);
				}
				if (r.getState()==OsmElement.STATE_DELETED) {
					currentStorage.removeElement(r);
				}
			}
		} catch (StorageException e) {
			// TODO Auto-generated catch block
			e.printStackTrace();
		}
	}

	/**
	 * Create empty relation
	 * @return
	 */
	public Relation createAndInsertReleation() {
		// undo - nothing done here, way gets saved/marked on insert
		dirty = true;
		
		Relation relation = factory.createRelationWithNewId();
		insertElementUnsafe(relation);
		return relation;
	}
	
	/**
	 * @param firstWayNode
	 * @return
	 */
	public Way createAndInsertWay(final Node firstWayNode) {
		// undo - nothing done here, way gets saved/marked on insert
		dirty = true;
		
		Way way = factory.createWayWithNewId();
		way.addNode(firstWayNode);
		insertElementUnsafe(way);
		return way;
	}

	public void addNodeToWay(final Node node, final Way way) throws OsmIllegalOperationException {
		dirty = true;
		undo.save(way);
		
		try {
			if (way.nodeCount() + 1 > Way.maxWayNodes)
				throw new OsmIllegalOperationException(Application.mainActivity.getString(R.string.exception_too_many_nodes));
			apiStorage.insertElementSafe(way);
			way.addNode(node);
			way.updateState(OsmElement.STATE_MODIFIED);
		} catch (StorageException e) {
			//TODO handle OOM
			e.printStackTrace();
		}
	}

	public void addNodeToWayAfter(final Node nodeBefore, final Node newNode, final Way way) throws OsmIllegalOperationException {
		dirty = true;
		undo.save(way);
		
		try {
			if (way.nodeCount() + 1 > Way.maxWayNodes)
				throw new OsmIllegalOperationException(Application.mainActivity.getString(R.string.exception_too_many_nodes));
			apiStorage.insertElementSafe(way);
			way.addNodeAfter(nodeBefore, newNode);
			way.updateState(OsmElement.STATE_MODIFIED);
		} catch (StorageException e) {
			//TODO handle OOM
			e.printStackTrace();
		}
	}

	public void appendNodeToWay(final Node refNode, final Node nextNode, final Way way) throws OsmIllegalOperationException {
		dirty = true;
		undo.save(way);
		try {
			if (way.nodeCount() + 1 > Way.maxWayNodes)
				throw new OsmIllegalOperationException(Application.mainActivity.getString(R.string.exception_too_many_nodes));
			apiStorage.insertElementSafe(way);
			way.appendNode(refNode, nextNode);
			way.updateState(OsmElement.STATE_MODIFIED);
		} catch (StorageException e) {
			//TODO handle OOM
			e.printStackTrace();
		}
	}

	public void updateLatLon(final Node node, final int latE7, final int lonE7) {
		dirty = true;
		undo.save(node);
		try {
			apiStorage.insertElementSafe(node);
			node.setLat(latE7);
			node.setLon(lonE7);
			node.updateState(OsmElement.STATE_MODIFIED);
		} catch (StorageException e) {
			//TODO handle OOM
			e.printStackTrace();
		}
	}

	/**
	 * Mode all nodes in a way, since the nodes keep their ids, the way itself doesn't change and doesn't need to be saved
	 * apply translation only once to the first node if way is closed
	 * @param way
	 * @param deltaLatE7
	 * @param deltaLonE7
	 */
	public void moveWay(final Way way, final int deltaLatE7, final int deltaLonE7) {
		if (way.getNodes() == null) {
			Log.d("StorageDelegator", "moveWay way " + way.getOsmId() + " has no nodes!");
			return;
		}
		dirty = true;
		try {
			HashSet<Node> nodes = new HashSet<Node>(way.getNodes()); // Guarantee uniqueness
			for (Node nd:nodes) { 
				undo.save(nd);
				apiStorage.insertElementSafe(nd);
				nd.setLat(nd.getLat() + deltaLatE7);
				nd.setLon(nd.getLon() + deltaLonE7);
				nd.updateState(OsmElement.STATE_MODIFIED);
			}
		} catch (StorageException e) {
			//TODO handle OOM
			e.printStackTrace();
		}
	}
	
	/**
	 * Move a list of nodes apply translation only once 
	 * @param allNodes
	 * @param deltaLatE7
	 * @param deltaLonE7
	 */
	public void moveNodes(final List<Node> allNodes, final int deltaLatE7, final int deltaLonE7) {
		if (allNodes == null) {
			Log.d("StorageDelegator", "moveNodes  no nodes!");
			return;
		}
		dirty = true;
		try {
			HashSet<Node> nodes = new HashSet<Node>(allNodes); // Guarantee uniqueness
			for (Node nd:nodes) { 
				undo.save(nd);
				apiStorage.insertElementSafe(nd);
				nd.setLat(nd.getLat() + deltaLatE7);
				nd.setLon(nd.getLon() + deltaLonE7);
				nd.updateState(OsmElement.STATE_MODIFIED);
			}
		} catch (StorageException e) {
			//TODO handle OOM
			e.printStackTrace();
		}
	}
	
	/**
	 * arrange way nodes in a circle
	 * @param center
	 * @param way
	 */
	public void circulizeWay(int[] c, Way way) {
		if ((way.getNodes() == null) || (way.getNodes().size()<3)) {
			Log.d("StorageDelegator", "circulize way " + way.getOsmId() + " has no nodes or less than 3!");
			return;
		}
		dirty = true;
		try {
			HashSet<Node> nodes = new HashSet<Node>(way.getNodes()); // Guarantee uniqueness
			Coordinates coords[] = nodeListToCooardinateArray(new ArrayList<Node>(nodes));
			
			// save nodes for undo
			for (Node nd:nodes) { 
				undo.save(nd);
			}

			int width = Application.mainActivity.getMap().getWidth();
			int height = Application.mainActivity.getMap().getHeight();
			BoundingBox box = Application.mainActivity.getMap().getViewBox();
			Coordinates center = new Coordinates(GeoMath.lonE7ToX(width, box, c[1]), GeoMath.latE7ToY(height,width, box, c[0]));
			
			// caclulate average radius
			double r = 0.0f;
			for (Coordinates p:coords) {
				Log.d("StorageDelegator","r="+Math.sqrt((p.x-center.x)*(p.x-center.x)+(p.y-center.y)*(p.y-center.y)));
				r = r + Math.sqrt((p.x-center.x)*(p.x-center.x)+(p.y-center.y)*(p.y-center.y));
			}
			r = r / coords.length;
			for (Coordinates p:coords) {
				double ratio = r/Math.sqrt((p.x-center.x)*(p.x-center.x)+(p.y-center.y)*(p.y-center.y));
				p.x = (float) ((p.x-center.x) * ratio)+center.x;
				p.y = (float) ((p.y-center.y) * ratio)+center.y;
			}
			int i=0;
			for (Node nd:nodes) { 
				nd.setLon(GeoMath.xToLonE7(width, box, coords[i].x));
				nd.setLat(GeoMath.yToLatE7(height, width, box, coords[i].y));
				apiStorage.insertElementSafe(nd);
				nd.updateState(OsmElement.STATE_MODIFIED);
				i++;
			}
		} catch (StorageException e) {
			//TODO handle OOM
			e.printStackTrace();
		}
	}
	
	/**
	 * "square" a way/polygon, based on the algorithm used by iD and before that by P2, originally written by Matt Amos
	 * @param way
	 */
	public void orthogonalizeWay(Way way) {
		final int threshold = 10; // degrees within right or straight to alter
		final double lowerThreshold = Math.cos((90 - threshold) * Math.PI / 180);
		final double upperThreshold = Math.cos(threshold * Math.PI / 180);
		final double epsilon = 1e-4;
		
		if ((way.getNodes() == null) || (way.getNodes().size()<3)) {
			Log.d("StorageDelegator", "orthogonalize way " + way.getOsmId() + " has no nodes or less than 3!");
			return;
		}
		dirty = true;
		try {
			// save nodes for undo
			Node firstNode = way.getFirstNode();
			for (int i = 0; i < way.getNodes().size(); i++) { 
				Node nd = way.getNodes().get(i);
				if (i == 0 || !nd.equals(firstNode)) {
					undo.save(nd);
				}
			}
			Coordinates coords[] = nodeListToCooardinateArray(way.getNodes());
			Coordinates a, b, c, p, q;
			int start = 0;
			int end = coords.length;
			if (!way.isClosed()) {
				start = 1;
				end = end-1;
			}
			// iterate until score is low enough
			for (int iteration = 0; iteration < 1000; iteration++) {
				Coordinates motions[] = new Coordinates[coords.length];
				for (int i=start;i<end;i++) {
					a = coords[(i - 1 + coords.length) % coords.length];
					b = coords[i];
			        c = coords[(i + 1) % coords.length];
			        p = a.subtract(b);
			        q = c.subtract(b);
			        double scale = 2 * Math.min(Math.hypot(p.x,p.y), Math.hypot(q.x,q.y));
		            p = normalize(p, 1.0);
		            q = normalize(q, 1.0);
		            double dotp = filter((p.x * q.x + p.y * q.y), lowerThreshold, upperThreshold);

		            // nasty hack to deal with almost-straight segments (angle is closer to 180 than to 90/270).   
		            if (dotp < -0.707106781186547) {
		            	dotp += 1.0;
		            }
		            motions[i] = normalize(p.add(q), 0.1 * dotp * scale);
				}
				// apply position changes
				for (int i=start;i<end;i++) {
					coords[i] = coords[i].add(motions[i]);
				}
				// calculate score
				double score = 0.0;
				for (int i=start;i<end;i++) {
					// yes I know that this -nearly- dups the code above
					a = coords[(i - 1 + coords.length) % coords.length];
					b = coords[i];
			        c = coords[(i + 1) % coords.length];
			        p = a.subtract(b);
			        q = c.subtract(b);
			        p = normalize(p, 1.0);
		            q = normalize(q, 1.0);
		            double dotp = filter((p.x * q.x + p.y * q.y), lowerThreshold, upperThreshold);
		            
		            score = score + 2.0 * Math.min(Math.abs(dotp-1.0), Math.min(Math.abs(dotp), Math.abs(dotp+1.0)));
				}
				// Log.d("StorageDelegator", "orthogonalize way iteration/score " + iteration + "/" + score);
				if (score < epsilon) break;
			}
			
			// prepare updated nodes for upload
			int width = Application.mainActivity.getMap().getWidth();
			int height = Application.mainActivity.getMap().getHeight();
			BoundingBox box = Application.mainActivity.getMap().getViewBox();
			for (int i = 0; i < way.getNodes().size(); i++) { 
				Node nd = way.getNodes().get(i);
				if (i == 0 || !nd.equals(firstNode)) {
					nd.setLon(GeoMath.xToLonE7(width, box, coords[i].x));
					nd.setLat(GeoMath.yToLatE7(height, width, box, coords[i].y));
					apiStorage.insertElementSafe(nd);
					nd.updateState(OsmElement.STATE_MODIFIED);
				}
			}
		} catch (StorageException e) {
			//TODO handle OOM
			e.printStackTrace();
		}
	}
	
	// TODO move this and following code somewhere else and generalize
	private Coordinates normalize(Coordinates p, double scale) {
		Coordinates result = p;
		double length = p.length();
		if (length != 0) {
			result = p.divide(length);
		}
		return result.multiply(scale);
	}
	
	private double filter(double v, double lower, double upper) {
		return (lower > Math.abs(v)) || (Math.abs(v) > upper) ? v : 0.0;
	}
	
	private class Coordinates {
		float x;
		float y;
		
		Coordinates (float x, float y) {
			this.x = x;
			this.y = y;
		}
		
		Coordinates subtract(Coordinates s) {
			return new Coordinates(this.x-s.x,this.y-s.y);
		}
		
		Coordinates add(Coordinates p) {
			return new Coordinates(this.x+p.x,this.y+p.y);
		}
		
		Coordinates multiply(double m) {
			return new Coordinates((float)(this.x*m),(float)(this.y*m));
		}
		
		Coordinates divide(double d) {
			return new Coordinates((float)(this.x/d),(float)(this.y/d));
		}
		
		float length() {
			return (float)Math.hypot(x, y);
		}
	}
	
	private Coordinates[] nodeListToCooardinateArray(List<Node>nodes) {
		Coordinates points[] = new Coordinates[nodes.size()];
		int width = Application.mainActivity.getMap().getWidth();
		int height = Application.mainActivity.getMap().getHeight();
		BoundingBox box = Application.mainActivity.getMap().getViewBox();
		
		//loop over all nodes
		for (int i=0;i<nodes.size();i++) {
			points[i] = new Coordinates(0.0f,0.0f);
			points[i].x = GeoMath.lonE7ToX(width, box, nodes.get(i).getLon());
			points[i].y = GeoMath.latE7ToY(height, width, box, nodes.get(i).getLat());
		}
		return points;
	}
	
	/**
	 * Rotate all nodes in a way, since the nodes keep their ids, the way itself doesn't change and doesn't need to be saved
	 * apply translation only once to the first node if way is closed. Rotation is done in screen coords
	 * @param way
	 * @param v 
	 * @param k 
	 * @param j 
	 * @param deltaLatE7
	 * @param deltaLonE7
	 */
	public void rotateWay(final Way way, final float angle, final int direction, final float pivotX, final float pivotY, int w, int h, BoundingBox v) {
		if (way.getNodes() == null) {
			Log.d("StorageDelegator", "rotateWay way " + way.getOsmId() + " has no nodes!");
			return;
		}
		// Log.d("StorageDelegator","Roating " + angle + " around " + pivotY + " " + pivotX );
		dirty = true;
		try {
			HashSet<Node> nodes = new HashSet<Node>(way.getNodes()); // Guarantee uniqness
			for (Node nd:nodes) { 
				undo.save(nd);		
				apiStorage.insertElementSafe(nd);

				float nodeX = GeoMath.lonE7ToX(w, v, nd.getLon());
				float nodeY = GeoMath.latE7ToY(h, w, v, nd.getLat());
				float newX = pivotX + (nodeX-pivotX)*(float)Math.cos(angle) - direction * (nodeY-pivotY)*(float)Math.sin(angle);
				float newY = pivotY + direction * (nodeX-pivotX)*(float)Math.sin(angle) + (nodeY-pivotY)*(float)Math.cos(angle);
				int lat = GeoMath.yToLatE7(h, w, v, newY);
				int lon = GeoMath.xToLonE7(w, v, newX);
				nd.setLat(lat);
				nd.setLon(lon);
				nd.updateState(OsmElement.STATE_MODIFIED);
			}
		} catch (StorageException e) {
			//TODO handle OOM
			e.printStackTrace();
		}
	}
	
	/**
	 * updated for relation support
	 * @param node
	 */
	public void removeNode(final Node node) {
		// undo - node saved here, affected ways saved in removeWayNodes
		dirty = true;
		if (node.state == OsmElement.STATE_DELETED) {
			Log.d("StorageDelegator", "removeNode: nore already deleted " + node.getOsmId());
			return; // node was already deleted
		}
		undo.save(node);
		try {
			if (node.state == OsmElement.STATE_CREATED) {
				apiStorage.removeElement(node);
			} else {
				apiStorage.insertElementSafe(node);
			}
			removeWayNodes(node);
			removeElementFromRelations(node);
			currentStorage.removeNode(node);
			node.updateState(OsmElement.STATE_DELETED);
		} catch (StorageException e) {
			//TODO handle OOM
			e.printStackTrace();
		}
	}

	public void splitAtNode(final Node node) {
		Log.d("StorageDelegator", "splitAtNode for all ways");
		// undo - nothing done here, everything done in splitAtNode
		dirty = true;
		List<Way> ways = currentStorage.getWays(node);
		for (Way way : ways) {
			splitAtNode(way, node);
		}
	}

	/** 
	 * split a (closed) way at two points
	 * @param way
	 * @param node1
	 * @param node2
	 * @param createPolygons split in to two polygons 
	 */
	public void splitAtNodes(Way way, Node node1, Node node2, boolean createPolygons) {
		Log.d("StorageDelegator", "splitAtNodes way " + way.getOsmId() + " node1 " + node1.getOsmId() + " node2 " + node2.getOsmId());
		// undo - old way is saved here, new way is saved at insert
		dirty = true;
		undo.save(way);
		
		List<Node> nodes = way.getNodes();
		if (nodes.size() < 3) {
			return;
		}
		
		/* convention iterate over list, copy everything between first split node found and 2nd split node found
		 * if 2nd split node found first the same
		 */
		List<Node> nodesForNewWay = new LinkedList<Node>();
		List<Node> nodesForOldWay1 = new LinkedList<Node>();
		List<Node> nodesForOldWay2 = new LinkedList<Node>();
		boolean found1 = false;
		boolean found2 = false;
		for (Iterator<Node> it = way.getRemovableNodes(); it.hasNext();) {
			Node wayNode = it.next();
			if (!found1 && wayNode.getOsmId() == node1.getOsmId()) {
				found1 = true;
				nodesForNewWay.add(wayNode); 
				if (!found2)
					nodesForOldWay1.add(wayNode);
				else
					nodesForOldWay2.add(wayNode);
			} else if (!found2 && wayNode.getOsmId() == node2.getOsmId()) {
				found2 = true;
				nodesForNewWay.add(wayNode);
				if (!found1)
					nodesForOldWay1.add(wayNode);
				else
					nodesForOldWay2.add(wayNode);
			} else if ((found1 && !found2) || (!found1 && found2)) {
				nodesForNewWay.add(wayNode);
			} else if (!found1 && !found2) {
				nodesForOldWay1.add(wayNode);
			} else if (found1 && found2) {
				nodesForOldWay2.add(wayNode);
			}
		}
		
		// shuffle the nodes around for the original way so that they are in sequence and the way isn't closed
		Log.d("StorageDelegator","nodesForNewWay " + nodesForNewWay.size() + " oldNodes1 " + nodesForOldWay1.size() + " oldNodes2 " + nodesForOldWay2.size());
		List<Node> oldNodes = way.getNodes();
		oldNodes.clear();
		if (nodesForOldWay1.size() == 0) {
			oldNodes.addAll(nodesForOldWay2);
		} else if (nodesForOldWay2.size() == 0) {
			oldNodes.addAll(nodesForOldWay1);
		} else if (nodesForOldWay1.get(0) == nodesForOldWay2.get(nodesForOldWay2.size()-1)) {
			oldNodes.addAll(nodesForOldWay2);
			nodesForOldWay1.remove(0);
			oldNodes.addAll(nodesForOldWay1);
		} else {
			oldNodes.addAll(nodesForOldWay1);
			nodesForOldWay2.remove(0);
			oldNodes.addAll(nodesForOldWay2);
		}
		try {
			if (createPolygons && way.length() > 2) { // close the original way now
				way.addNode(way.getFirstNode());
			}
			way.updateState(OsmElement.STATE_MODIFIED);
			apiStorage.insertElementSafe(way);
	
			// create the new way
			Way newWay = factory.createWayWithNewId();
			newWay.addTags(way.getTags());
			newWay.addNodes(nodesForNewWay, false);
			if (createPolygons  && newWay.length() > 2) { // close the new way now
				newWay.addNode(newWay.getFirstNode());
			}
			insertElementUnsafe(newWay);
			
			// check for relation membership
			if (way.hasParentRelations()) {
				ArrayList<Relation> relations = new ArrayList<Relation>(way.getParentRelations()); // copy !
				dirty = true;
				/* iterate through relations, add the new way to the relation, for now simply after the old way */
				for (Relation r : relations) {
					Log.d("StorageDelegator", "splitAtNode processing relation (#" + r.getOsmId() + "/" + relations.size()  + ") " +  r.getDescription());
					RelationMember rm = r.getMember(way);
					undo.save(r);
					// no role specific code for now
					RelationMember newMember = new RelationMember(rm.getRole(), newWay);
					r.addMemberAfter(rm, newMember);
					newWay.addParentRelation(r);
					r.updateState(OsmElement.STATE_MODIFIED);
					apiStorage.insertElementSafe(r);
				}
			}
		} catch (StorageException e) {
			//TODO handle OOM
			e.printStackTrace();
		}
	}
	
	/**
	 * split way at node with relation support
	 * @param way
	 * @param node
	 */
	public void splitAtNode(final Way way, final Node node) {
		Log.d("StorageDelegator", "splitAtNode way " + way.getOsmId() + " node " + node.getOsmId());
		// undo - old way is saved here, new way is saved at insert
		dirty = true;
		undo.save(way);
		
		List<Node> nodes = way.getNodes();
		int occurances = Collections.frequency(way.getNodes(), node);
		// the following condition is fairly obscure and should likely be replaced by checking for position of the node in the way 
		if (nodes.size() < 3 || (way.isEndNode(node) && (way.isClosed()?occurances==2:occurances==1))) { 
			// protect against producing single node ways FIXME give feedback that this is not good
			Log.d("StorageDelegator", "splitAtNode can't split " + nodes.size() + " node long way at this node");
			return;
		}
		// we assume this node is only contained in the way once.
		// else the user needs to split the remaining way again.
		List<Node> nodesForNewWay = new LinkedList<Node>();
		boolean found = false;
		boolean first = true; // node to split at can't be the first one
		for (Iterator<Node> it = way.getRemovableNodes(); it.hasNext();) {
			Node wayNode = it.next();
			if (!found && wayNode.getOsmId() == node.getOsmId() && !first) {
				found = true;
				nodesForNewWay.add(wayNode);
			} else if (found) {
				nodesForNewWay.add(wayNode);
				it.remove();	
			}
			first = false;
		}
		if (nodesForNewWay.size() <= 1) {
			Log.d("StorageDelegator", "splitAtNode can't split, new way would have " + nodesForNewWay.size() + " node(s)");
			return; // do not create 1-node way
		}
		try {
			way.updateState(OsmElement.STATE_MODIFIED);
			apiStorage.insertElementSafe(way);
	
			// create the new way
			Way newWay = factory.createWayWithNewId();
			newWay.addTags(way.getTags());
			newWay.addNodes(nodesForNewWay, false);
			insertElementUnsafe(newWay);
			
			// check for relation membership
			if (way.getParentRelations() != null) {
				ArrayList<Relation> relations = new ArrayList<Relation>(way.getParentRelations()); // copy !
				dirty = true;
				/* iterate through relations, for all except restrictions add the new way to the relation, for now simply after the old way */
				for (Relation r : relations) {
					Log.d("StorageDelegator", "splitAtNode processing relation (#" + r.getOsmId() + "/" + relations.size()  + ") " +  r.getDescription());
					RelationMember rm = r.getMember(way);
					if (rm == null) {
						Log.d("StorageDelegator", "Unconsistent state detected way " + way.getOsmId() + " should be relation member" );
						ACRA.getErrorReporter().putCustomData("STATUS","NOCRASH");
						ACRA.getErrorReporter().handleException(null);	
						continue;
					}
					undo.save(r);
					String type = r.getTagWithKey(Tags.KEY_TYPE);
					if (type != null){
						// attempt to handle turn restrictions correctly, if element is the via way, copying relation membership to both is ok
						if (type.equals(Tags.VALUE_RESTRICTION) && !rm.getRole().equals(Tags.VALUE_VIA)) { 
							// check if the old way has a node in common with the via relation member, if no assume the new way has
							ArrayList<RelationMember> rl =  r.getMembersWithRole(Tags.VALUE_VIA);
							boolean foundVia=false;
							for (int j=0;j<rl.size();j++)
							{
								RelationMember viaRm = rl.get(j);
								OsmElement viaE = viaRm.getElement();
								Log.d("StorageDelegator", "splitAtNode " + viaE.getOsmId());
								if (viaE instanceof Node) {
									if (((Way)rm.getElement()).hasNode((Node)viaE)) {
										foundVia = true;
									}
								} else if (viaE instanceof Way) {
									if (((Way)rm.getElement()).hasCommonNode((Way)viaE)) {
										foundVia = true;
									}
								}
							}
							Log.d("StorageDelegator", "splitAtNode foundVia " + foundVia);
							if (!foundVia) {
								// remove way from relation, add newWay to it
								RelationMember newMember = new RelationMember(rm.getRole(), newWay);
								r.replaceMember(rm, newMember);
								way.removeParentRelation(r); // way is dirty and will be changes anyway 
								newWay.addParentRelation(r);
							}
						} else {
							RelationMember newMember = new RelationMember(rm.getRole(), newWay);
							r.addMemberAfter(rm, newMember);
							newWay.addParentRelation(r);
						}
						
					} else {
						RelationMember newMember = new RelationMember(rm.getRole(), newWay);
						r.addMemberAfter(rm, newMember);
						newWay.addParentRelation(r);
					}
					r.updateState(OsmElement.STATE_MODIFIED);
					apiStorage.insertElementSafe(r);
				}
			}
		} catch (StorageException e) {
			//TODO handle OOM
			e.printStackTrace();
		}
	}	

	/**
	 * Merge two nodes into one.
	 * Updated for relation support
	 * @param mergeInto The node to merge into. Tags are combined.
	 * @param mergeFrom The node to merge from. Is deleted.
	 */
	public boolean mergeNodes(Node mergeInto, Node mergeFrom) {
		boolean mergeOK = true;
		dirty = true;
		// first determine if one of the nodes already has a valid id, if it is not and other node has valid id swap
		// this helps preserve history
		if ((mergeInto.getOsmId() < 0) && (mergeFrom.getOsmId() > 0)) {
		// swap
			Log.d("StorageDelegator", "swap into #" + mergeInto.getOsmId() + " with from #" + mergeFrom.getOsmId());
			Node tmpNode = mergeInto;
			mergeInto = mergeFrom;
			mergeFrom = tmpNode;
			Log.d("StorageDelegator", "now into #" + mergeInto.getOsmId() + " from #" + mergeFrom.getOsmId());
		}
		mergeOK = !roleConflict(mergeInto, mergeFrom); // need to do this before we remove objects from relations.
		// merge tags
		setTags(mergeInto, OsmElement.mergedTags(mergeInto, mergeFrom));
		// if merging the tags creates multiple-value tags, mergeOK should be set to false
		for (String v:mergeInto.getTags().values()) {
			if (v.indexOf(";") >= 0) {
				mergeOK = false;
				break;
			}
		}
		// replace references to mergeFrom node in ways with mergeInto
		for (Way way : currentStorage.getWays(mergeFrom)) {
			replaceNodeInWay(mergeFrom, mergeInto, way);
		}
		for (Way way : apiStorage.getWays(mergeFrom)) {
			replaceNodeInWay(mergeFrom, mergeInto, way);
		}
		mergeElementsRelations(mergeInto, mergeFrom); 
		// delete mergeFrom node
		removeNode(mergeFrom);
		return mergeOK;
	}
	
	/**
	 * Merges two ways by prepending/appending all nodes from the second way to the first one, then deleting the second one.
	 * 
	 * Updated for relation support if roles are not the same the merge will fail.
	 * @param mergeInto Way to merge the other way into. This way will be kept if it has a valid id.
	 * @param mergeFrom Way to merge into the other. 
	 * @return false if we had tag conflicts
	 * @throws OsmIllegalOperationException 
	 */
	public boolean mergeWays(Way mergeInto, Way mergeFrom) throws OsmIllegalOperationException {
		boolean mergeOK = true;
		
		if ((mergeInto.nodeCount() + mergeFrom.nodeCount()) > Way.maxWayNodes)
			throw new OsmIllegalOperationException(Application.mainActivity.getString(R.string.exception_too_many_nodes));
		
		// first determine if one of the ways already has a valid id, if it is not and other way has valid id swap
		// this helps preserve history
		if ((mergeInto.getOsmId() < 0) && (mergeFrom.getOsmId() > 0)) {
			// swap
			Log.d("StorageDelegator", "swap into #" + mergeInto.getOsmId() + " with from #" + mergeFrom.getOsmId());
			Way tmpWay = mergeInto;
			mergeInto = mergeFrom;
			mergeFrom = tmpWay;
			Log.d("StorageDelegator", "now into #" + mergeInto.getOsmId() + " from #" + mergeFrom.getOsmId());
		}
		
		mergeOK = !roleConflict(mergeInto, mergeFrom); // need to do this before we remove ways from relations.
		
		// undo - mergeInto way saved here, mergeFrom way will not be changed directly and will be saved in removeWay
		dirty = true;
		undo.save(mergeInto);
		removeWay(mergeFrom); // have to do this here because otherwise the way will be saved with potentially reversed tags
		
		List<Node> newNodes = new ArrayList<Node>(mergeFrom.getNodes());
		boolean atBeginning;
		
		if (mergeInto.getFirstNode().equals(mergeFrom.getFirstNode())) {
			// Result: f3 f2 f1 (f0=)i0 i1 i2 i3   (f0 = 0th node of mergeFrom, i1 = 1st node of mergeInto)
			atBeginning = true;
			//check for direction dependent tags
			Map<String, String> dirTags = mergeFrom.getDirectionDependentTags();
			if (dirTags != null) {
				mergeFrom.reverseDirectionDependentTags(dirTags, true);
			}
			mergeOK = !mergeFrom.notReversable();
			Collections.reverse(newNodes);
			newNodes.remove(newNodes.size()-1); // remove "last" (originally first) node after reversing
		} else if (mergeInto.getLastNode().equals(mergeFrom.getFirstNode())) {
			// Result: i0 i1 i2 i3(=f0) f1 f2 f3
			atBeginning = false;
			newNodes.remove(0);			
		} else if (mergeInto.getFirstNode().equals(mergeFrom.getLastNode())) {
			// Result: f0 f1 f2 (f3=)i0 i1 i2 i3
			atBeginning = true;
			newNodes.remove(newNodes.size()-1);			
		} else if (mergeInto.getLastNode().equals(mergeFrom.getLastNode())) {
			// Result: i0 i1 i2 i3(=f3) f2 f1 f0
			atBeginning = false;
			//check for direction dependent tags
			Map<String, String> dirTags = mergeFrom.getDirectionDependentTags();
			if (dirTags != null) {
				mergeFrom.reverseDirectionDependentTags(dirTags, true);
			}
			mergeOK = !mergeFrom.notReversable();
			newNodes.remove(newNodes.size()-1); // remove last node before reversing
			Collections.reverse(newNodes);
		} else {
			throw new RuntimeException("attempted to merge non-mergeable nodes. this is a bug.");
		}
		
		// merge tags (after any reversal has been done)
		setTags(mergeInto, OsmElement.mergedTags(mergeInto, mergeFrom));
		// if merging the tags creates multiple-value tags, mergeOK should be set to false
		for (String v:mergeInto.getTags().values()) {
			if (v.indexOf(";") >= 0) {
				mergeOK = false;
				break;
			}
		}
		
		mergeInto.addNodes(newNodes, atBeginning);
		mergeInto.updateState(OsmElement.STATE_MODIFIED);
		insertElementSafe(mergeInto);
		mergeElementsRelations(mergeInto, mergeFrom);
		
		return mergeOK;
	}
	
	/**
	 * return true if elements have different roles in the same relation
	 * @param o1
	 * @param o2
	 * @return
	 */
	private boolean roleConflict(OsmElement o1, OsmElement o2) {
		
		ArrayList<Relation> r1 = o1.getParentRelations() != null ? o1.getParentRelations() : new ArrayList<Relation>();
		ArrayList<Relation> r2 = o2.getParentRelations() != null ? o2.getParentRelations() : new ArrayList<Relation>();
		for (Relation r : r1) {
			if (r2.contains(r)) {
				RelationMember rm1 = r.getMember(o1);
				RelationMember rm2 = r.getMember(o2);
				if (!rm1.getRole().equals(rm2.getRole())) {
					Log.d("StorageDelegator","role conflict between " + o1.getDescription() + " role " + rm1.getRole() + " and " + o2.getDescription() + " role " + rm2.getRole());
					return true;
				}
			}
		}
		return false;
	}
	

	
	/**
	 * Unjoins ways connected at the given node.
	 * Updated for relation support
	 * @param node The node connecting ways that are to be unjoined.
	 */
	/**
	 * @param node
	 */
	public void unjoinWays(final Node node) {
		List<Way> ways = currentStorage.getWays(node);
		try {
			if (ways.size() > 1) {
				boolean first = true;
				for (Way way : ways) {
					if (first) {
						// first way doesn't need to be changed
						first = false;
					} else {
						// subsequent ways
						dirty = true;
						// create a new node that duplicates the given node
						Node newNode = factory.createNodeWithNewId(node.lat, node.lon);
						newNode.addTags(node.getTags());
						insertElementUnsafe(newNode);
						// replace the given node in the way with the new node
						undo.save(way);
						List<Node> nodes = way.getNodes();
						nodes.set(nodes.indexOf(node), newNode);
						way.updateState(OsmElement.STATE_MODIFIED);
						apiStorage.insertElementSafe(way);
						
						// check if node is in a relation, if yes, add to new node
						// should probably check for restrictions
						if  (node.hasParentRelations()) {
							ArrayList<Relation> relations = node.getParentRelations();
							/* iterate through relations, for all except restrictions add the new node to the relation, for now simply after the old node */
							for (Relation r : relations) {
								RelationMember rm = r.getMember(node);
								undo.save(r);
								String type = r.getTagWithKey(Tags.KEY_TYPE);
								if (type != null){
									if (type.equals(Tags.VALUE_RESTRICTION)) {
										// doing nothing for now at least gives a chance of being right :-)
									} else {
										RelationMember newMember = new RelationMember(rm.getRole(), newNode);
										r.addMemberAfter(rm, newMember);
										newNode.addParentRelation(r);
									}
									
								} else {
									RelationMember newMember = new RelationMember(rm.getRole(), newNode);
									r.addMemberAfter(rm, newMember);
									newNode.addParentRelation(r);
								}
								r.updateState(OsmElement.STATE_MODIFIED);
								apiStorage.insertElementSafe(r);
							}
						}
					}
				}
			}
		} catch (StorageException e) {
			//TODO handle OOM
			e.printStackTrace();
		}
	}
	
	/**
	 * Replace the given node in any ways it is member of.
	 * @param node The node to be replaced.
	 */
	public void replaceNode(final  Node node) {
		List<Way> ways = currentStorage.getWays(node);
		if (ways.size() > 0) {
			Node newNode = factory.createNodeWithNewId(node.lat, node.lon);
			insertElementUnsafe(newNode);
			dirty = true;
			for (Way way : ways) {
				replaceNodeInWay(node, newNode,  way);
			}
		}
	}
	

	/**
	 * Reverses a way
	 * @param way
	 * @return true is way had tags that needed to be reversed
	 */
	public boolean reverseWay(final Way way) {
		dirty = true;
		undo.save(way);
		//check for direction dependent tags
		Map<String, String> dirTags = way.getDirectionDependentTags();
		//TODO inform user about the tags
		if (dirTags != null) {
			way.reverseDirectionDependentTags(dirTags, false); // assume he only wants to change the oneway direction for now
		}
		way.reverse();
		List<Relation>relations = way.getRelationsWithDirectionDependentRoles();
		if (relations != null) {
			way.reverseRoleDirection(relations);
		}
		way.updateState(OsmElement.STATE_MODIFIED);
		try {
			apiStorage.insertElementSafe(way);
		} catch (StorageException e) {
			//TODO handle OOM
			e.printStackTrace();
		}
		return ((dirTags != null) && dirTags.containsKey(Tags.KEY_ONEWAY));
	}

	private void replaceNodeInWay(final Node existingNode, final Node newNode, final Way way) {
		dirty = true;
		undo.save(way);
		way.replaceNode(existingNode, newNode);
		way.updateState(OsmElement.STATE_MODIFIED);
		try {
			apiStorage.insertElementSafe(way);
		} catch (StorageException e) {
			//TODO handle OOM
			e.printStackTrace();
		}
	}

	private int removeWayNodes(final Node node) {
		// undo - node is not changed, affected way(s) are stored below
		dirty = true;
		int deleted = 0;
		try {
			List<Way> ways = currentStorage.getWays(node);
			for (int i = 0, size = ways.size(); i < size; ++i) {
				Way way = ways.get(i);
				undo.save(way);
				if (way.isClosed() && way.isEndNode(node) && way.getNodes().size() > 1) { // note protection against degenerate closed ways
					way.removeNode(node);
					way.addNode(way.getFirstNode());
				} else {
					way.removeNode(node);
				}
				//remove way when less than two waynodes exist
				if (way.getNodes().size() < 2) {
					removeWay(way);
				} else {
					way.updateState(OsmElement.STATE_MODIFIED);
					apiStorage.insertElementSafe(way);
				}
				deleted++;
			}
		} catch (StorageException e) {
			//TODO handle OOM
			e.printStackTrace();
		}
		return deleted;
	}

	/**
	 * Deletes a way
	 * updated for relations
	 * @param way
	 */
	public void removeWay(final Way way) {
		dirty = true;
		undo.save(way);
		try {
			currentStorage.removeWay(way);
			if (apiStorage.contains(way)) {
				if (way.getState() == OsmElement.STATE_CREATED) {
					apiStorage.removeElement(way);
				}
			} else {
				apiStorage.insertElementSafe(way);
			}
			removeElementFromRelations(way);
			way.updateState(OsmElement.STATE_DELETED);
		} catch (StorageException e) {
			//TODO handle OOM
			e.printStackTrace();
		}
	}

	/**
	 * updated for relation support
	 * @param node
	 */
	public void removeRelation(final Relation relation) {
		// undo - node saved here, affected ways saved in removeWayNodes
		dirty = true;
		undo.save(relation);
		try {
			if (relation.state == OsmElement.STATE_CREATED) {
				apiStorage.removeElement(relation);
			} else {
				apiStorage.insertElementSafe(relation);
			}
			removeElementFromRelations(relation);
			removeRelationFromMembers(relation);
			currentStorage.removeRelation(relation);
			relation.updateState(OsmElement.STATE_DELETED);
		} catch (StorageException e) {
			//TODO handle OOM
			e.printStackTrace();
		}
	}
	
	/**
	 * Remove backlinks in elements
	 * @param relation
	 */
	public void removeRelationFromMembers(final Relation relation) {
		for (RelationMember rm: relation.getMembers()) {
			OsmElement e = rm.getElement();
			if (e != null) { // if null the element wasn't downloaded
				undo.save(e);
				e.removeParentRelation(relation);
			}
		}
	}
	
	/**
<<<<<<< HEAD
	 * Note the element does not need to have its state changed of be stored in the API storage since the 
=======
	 * Note the element does not need to have its state changed of be stored in the API sotrage since the 
>>>>>>> be65b76d
	 * parent relation back link is just internal.
	 * @param element
	 */
	public void removeElementFromRelations(final OsmElement element) {
		try {
			if (element.hasParentRelations()) {
				ArrayList<Relation> relations = new ArrayList<Relation>(element.getParentRelations()); // need copy!
				for (Relation r : relations) {
					Log.i("StorageDelegator", "removing " + element.getName() + " #" + element.getOsmId() + " from relation #" + r.getOsmId());
					dirty = true;
					undo.save(r);
					r.removeMember(r.getMember(element));
					r.updateState(OsmElement.STATE_MODIFIED);
					apiStorage.insertElementSafe(r);
					undo.save(element);
					element.removeParentRelation(r);
					Log.i("StorageDelegator", "... done");
				}
			}
		} catch (StorageException e) {
			//TODO handle OOM
			e.printStackTrace();
		}
	}
	
	/**
<<<<<<< HEAD
	 * Note the element does not need to have its state changed of be stored in the API storage since the 
=======
	 * Note the element does not need to have its state changed of be stored in the API sotrage since the 
>>>>>>> be65b76d
	 * parent relation back link is just internal.
	 * @param element
	 */
	public void removeElementFromRelation(final OsmElement element, Relation r) {
		Log.i("StorageDelegator", "removing " + element.getName() + " #" + element.getOsmId() + " from relation #" + r.getOsmId());
		dirty = true;
		undo.save(r);
		try {
			r.removeMember(r.getMember(element));
			r.updateState(OsmElement.STATE_MODIFIED);
			apiStorage.insertElementSafe(r);
			undo.save(element);
			element.removeParentRelation(r);
			Log.i("StorageDelegator", "... done");
		} catch (StorageException e) {
			//TODO handle OOM
			e.printStackTrace();
		}
	}
	
	/*
	 * remove non-downloaded element from relation
	 */
	public void removeElementFromRelation(String type, final Long elementId, Relation r) {
		Log.i("StorageDelegator", "removing  #" + elementId + " from relation #" + r.getOsmId());
		dirty = true;
		undo.save(r);
		r.removeMember(r.getMember(type, elementId));
		r.updateState(OsmElement.STATE_MODIFIED);
		try {
			apiStorage.insertElementSafe(r);
		} catch (StorageException e) {
			//TODO handle OOM
			e.printStackTrace();
		}
		//
		Log.i("StorageDelegator", "... done");
	}
	
	public void addElementToRelation(final OsmElement e, final int pos, final String role, final Relation rel)
	{
		ArrayList<Relation> relations = e.getParentRelations();
		if (relations == null || !relations.contains(rel)) {
			dirty = true;
			undo.save(rel);
			undo.save(e);

			RelationMember newMember = new RelationMember(role, e);
			rel.addMember(pos, newMember);
			e.addParentRelation(rel);

			rel.updateState(OsmElement.STATE_MODIFIED);
			try {
				apiStorage.insertElementSafe(rel);
			} catch (StorageException sex) {
				//TODO handle OOM
				sex.printStackTrace();
			}
		}
		else {
			Log.w("StorageDelegator", "element #" + e.getOsmId() + " already in relation #" + rel.getOsmId());
		}
	}
	
	/**
	 * set role for e in relation rel to new value role
	 * @param e
	 * @param role
	 * @param rel
	 */
	public void setRole(final OsmElement e, final String role, final Relation rel)
	{
		dirty = true;
		undo.save(rel);

		RelationMember oldRm = rel.getMember(e);
		RelationMember rm = new RelationMember(oldRm); // necessary or else we will overwrite the role string in undo storage

		rm.setRole(role);
		rel.replaceMember(oldRm, rm);
		
		rel.updateState(OsmElement.STATE_MODIFIED);
		try {
			apiStorage.insertElementSafe(rel);
		} catch (StorageException sex) {
			//TODO handle OOM
			sex.printStackTrace();
		}
		Log.w("StorageDelegator", "set role for #" + e.getOsmId() + " to " + role + " in relation #" + rel.getOsmId());
	}
	
	/**
	 * set role for e in relation rel to new value role
	 * @param e
	 * @param role
	 * @param rel
	 */
	public void setRole(final String type, final long elementId, final String role, final Relation rel)
	{
		dirty = true;
		undo.save(rel);

		RelationMember oldRm = rel.getMember(type, elementId);
		RelationMember rm = new RelationMember(oldRm); // necessary or else we will overwrite the role string in undo storage

		rm.setRole(role);
		rel.replaceMember(oldRm, rm);
		
		rel.updateState(OsmElement.STATE_MODIFIED);
		try {
			apiStorage.insertElementSafe(rel);
		} catch (StorageException e) {
			//TODO handle OOM
			e.printStackTrace();
		}
		Log.w("StorageDelegator", "set role for #" + elementId+ " to " + role + " in relation #" + rel.getOsmId());
	}
	
	/**
	 * compare current relations e is a member of to new state parents and make it so
	 * @param e
	 * @param parents
	 */
	public void updateParentRelations(final OsmElement e,
			final HashMap<Long, String> parents) {
		Log.d(DEBUG_TAG,"updateParentRelations new parents size " + parents.size());
		ArrayList<Relation> origParents = e.getParentRelations() != null ? (ArrayList<Relation>) e.getParentRelations().clone() : new ArrayList<Relation>();
		
		for (Relation o: origParents) { // find changes to existing memberships
			if (!parents.containsKey(Long.valueOf(o.getOsmId()))) {
				removeElementFromRelation(e, o); // saves undo state
				continue;
			}
			if (parents.containsKey(Long.valueOf(o.getOsmId()))){
				String newRole = parents.get(Long.valueOf(o.getOsmId()));
				if (!o.getMember(e).getRole().equals(newRole)) {
					setRole(e, newRole, o);
				}
			}
		}
		// add as new member to relation
		for (Long l : parents.keySet()) {
			Log.d(DEBUG_TAG,"updateParentRelations new parent " + l.longValue());
			if (l.longValue() != -1) { // 
				Relation r = (Relation) currentStorage.getOsmElement(Relation.NAME, l.longValue());
				if (!origParents.contains(r)) {
					Log.d(DEBUG_TAG,"updateParentRelations adding " + e.getDescription() + " to " + r.getDescription());
					addElementToRelation(e, -1, parents.get(l), r); // append for now only
				}
			}
		}
	}
	
	/**
	 * compare current list of relations members to new list and apply the necessary changes
	 * currently doesn't handle additions or changes in sequence
	 * @param r			the relation
	 * @param members  	new list of members
	 */
	public void updateRelation(Relation r, ArrayList<RelationMemberDescription> members) {
	
		ArrayList<RelationMember> origMembers = (ArrayList<RelationMember>) (((ArrayList<RelationMember>) r.getMembers()).clone());
		LinkedHashMap<String,RelationMemberDescription> membersHash = new LinkedHashMap<String,RelationMemberDescription>();
		for (RelationMemberDescription rmd: members) {
			membersHash.put(rmd.getType()+"-"+rmd.getRef(),rmd);
		}
		for (RelationMember o: origMembers) { // find changes to existing members
			OsmElement e = o.getElement();
			if (e != null) { // is downloaded
				String key = e.getName()+"-"+e.getOsmId();
				if (!membersHash.containsKey(key)) {
					removeElementFromRelation(e, r); // saves undo state
					continue;
				}
				String newRole = membersHash.get(key).getRole();
				if (!o.getRole().equals(newRole)) {
					setRole(e, newRole, r);
				}
			} else {
				String key = o.getType()+"-"+o.getRef();
				if (!membersHash.containsKey(key)) {
					removeElementFromRelation(o.getType(), o.getRef(), r); // saves undo state
					continue;
				}
				String newRole = membersHash.get(key).getRole();
				if (!o.getRole().equals(newRole)) {
					setRole(o.getType(), o.getRef(), newRole, r);
				}
			}
		}
		// TODO resorting and adding members
		// get copy of current state
		// origMembers = (ArrayList<RelationMember>) (((ArrayList<RelationMember>) r.getMembers()).clone());
		
	}

	/**
	 * Add further members without role to an existing relation
	 * @param relation
	 * @param members
	 */
	public void addMembersToRelation(Relation relation,	ArrayList<OsmElement> members) {
		dirty = true;
		for (OsmElement e:members) {
			RelationMember rm = new RelationMember("", e);
			relation.addMember(rm);
			e.addParentRelation(relation);
		}
		relation.updateState(OsmElement.STATE_MODIFIED);
		insertElementSafe(relation);
	}

	
	/**
	 * Assumes mergeFrom will deleted by caller and doesn't update back refs
	 * @param mergeInto
	 * @param mergeFrom
	 */
	public void mergeElementsRelations(final OsmElement mergeInto, final OsmElement mergeFrom ) {
		ArrayList<Relation> fromRelations = mergeFrom.getParentRelations() != null ? new ArrayList<Relation>(mergeFrom.getParentRelations()) : new ArrayList<Relation>(); // copy just to be safe
		ArrayList<Relation> toRelations = mergeInto.getParentRelations() != null ? mergeInto.getParentRelations() : new ArrayList<Relation>();
		try {
			for (Relation r : fromRelations) {
				if (!toRelations.contains(r)) {
					dirty = true;
					undo.save(r);
					RelationMember rm = r.getMember(mergeFrom);
					// create new member with same role
					RelationMember newRm = new RelationMember(rm.getRole(), mergeInto);
					// insert at same place
					r.replaceMember(rm, newRm);
					r.updateState(OsmElement.STATE_MODIFIED);
					apiStorage.insertElementSafe(r);
					mergeInto.addParentRelation(r);
					mergeInto.updateState(OsmElement.STATE_MODIFIED);
					apiStorage.insertElementSafe(mergeInto);
				}
			}
		} catch (StorageException sex) {
			//TODO handle OOM
		}
	}
	
	/**
	 * ake a copy of the element and store it in the clipboard
	 * @param e
	 * @param lat
	 * @param lon
	 */
	public void copyToClipboard(OsmElement e, int lat, int lon) {
		dirty = true; // otherwise clipboard will not get saved without other changes
		if (e instanceof Node) {
			Node newNode = factory.createNodeWithNewId(((Node) e).getLat(), ((Node) e).getLon());
			newNode.setTags(e.getTags());
			clipboard.copyTo(newNode, lat, lon);
		} else if (e instanceof Way) {
			Way newWay = factory.createWayWithNewId();
			newWay.setTags(e.getTags());
			for (Node nd: ((Way)e).getNodes()) {
				Node newNode = factory.createNodeWithNewId(nd.getLat(), nd.getLon());
				newNode.setTags(nd.getTags());
				newWay.addNode(nd);
			}
			clipboard.copyTo(newWay, lat, lon);
		}	
	}
	
	/**
	 * cut original element to clipboard, does -not- preserve relation memberships
	 * @param e
	 * @param lat
	 * @param lon
	 */
	public void cutToClipboard(OsmElement e, int lat, int lon) {
		dirty = true; // otherwise clipboard will not get saved without other changes
		if (e instanceof Node) {
			clipboard.cutTo(e, lat, lon);
			removeNode((Node)e);
		} else if (e instanceof Way) {

			// clone all nodes that are members of other ways
			ArrayList<Node> nodes = new ArrayList<Node>(((Way)e).getNodes());
			for (Node nd: nodes) {
				if (currentStorage.getWays(nd).size() > 1) { // 1 is expected (our way will be deleted later)
					Log.d("StorageDelegator","Duplicating node");
					Node newNode = factory.createNodeWithNewId(nd.getLat(), nd.getLon());
					newNode.setTags(nd.getTags());
					((Way)e).replaceNode(nd, newNode);
				}
			}
			clipboard.cutTo(e, lat, lon);
			removeWay((Way)e);
			nodes = new ArrayList<Node>(((Way)e).getNodes());
			for (Node nd: nodes) {
				removeNode(nd); // 
			}
		}
	}
	
	public boolean pasteFromClipboard(int lat, int lon) {
		OsmElement e = clipboard.pasteFrom();
		// if the clipboard isn't empty now we need to clone the element
		if (!clipboard.isEmpty()) { // paste from copy
			if (e instanceof Node) {
				Node newNode = factory.createNodeWithNewId(lat, lon);
				newNode.setTags(e.getTags());
				insertElementSafe(newNode);
			} else if (e instanceof Way) {
				Way newWay = factory.createWayWithNewId();
				newWay.setTags(e.getTags());
				int deltaLat = lat - clipboard.getSelectionLat();
				int deltaLon = lon - clipboard.getSelectionLon();
				Node firstNode = ((Way)e).getFirstNode();
				List<Node> nodes = ((Way)e).getNodes();
				for (int i = 0; i < nodes.size(); i++) { 
					Node nd = nodes.get(i);
					if (i == 0 || !nd.equals(firstNode)) {
						Log.d("StorageDelegator", "Pasting to " + (nd.getLat() + deltaLat) + " " + (nd.getLon() + deltaLon));
						Node newNode = factory.createNodeWithNewId(nd.getLat() + deltaLat, nd.getLon() + deltaLon);
						newNode.setTags(nd.getTags());
						newWay.addNode(newNode);
						insertElementSafe(newNode);
					} else if (nd.equals(firstNode)) {
						newWay.addNode(newWay.getFirstNode());
					}
				}
				insertElementSafe(newWay);
			}	
		} else { // paste from cut
			if (e instanceof Node) {
				((Node)e).setLat(lat);
				((Node)e).setLon(lon);
			} else if (e instanceof Way) {
				int deltaLat = lat - clipboard.getSelectionLat();
				int deltaLon = lon - clipboard.getSelectionLon();
				Node firstNode = ((Way)e).getFirstNode();
				for (int i = 0; i < ((Way)e).getNodes().size(); i++) { 
					Node nd = ((Way)e).getNodes().get(i);
					if (i == 0 || !nd.equals(firstNode)) {
						nd.setLat(nd.getLat() + deltaLat);
						nd.setLon(nd.getLon() + deltaLon);
						nd.updateState(OsmElement.STATE_MODIFIED);
						insertElementSafe(nd); 
					} 
				}
			}
			e.updateState(OsmElement.STATE_MODIFIED);
			insertElementSafe(e); 
		}
		return e != null;
	}
	
	public boolean clipboardIsEmpty() {
		return clipboard.isEmpty();
	}

	public Storage getApiStorage() {
		return apiStorage;
	}
	
	public Storage getCurrentStorage() {
		return currentStorage;
	}

//	public BoundingBox getOriginalBox() {
//		return currentStorage.getBoundingBox().copy();
//	}

	public List<BoundingBox> getBoundingBoxes() {
		// TODO make a copy?
		return  currentStorage.getBoundingBoxes();
	}
	
	public void setOriginalBox(final BoundingBox box) {
		dirty = true;
		currentStorage.setBoundingBox(box);
	}
	
	public void addBoundingBox(BoundingBox box) {
		dirty = true;
		currentStorage.addBoundingBox(box);
	}
	
	public void deleteBoundingBox(BoundingBox box) {
		dirty = true;
		currentStorage.deleteBoundingBox(box);
	}
	
	public int getApiNodeCount() {
		return apiStorage.getNodes().size();
	}

	public int getApiWayCount() {
		return apiStorage.getWays().size();
	}
	
	public int getApiRelationCount() {
		return apiStorage.getRelations().size();
	}

	public OsmElement getOsmElement(final String type, final long osmId) {
		OsmElement elem = apiStorage.getOsmElement(type, osmId);
		if (elem == null) {
			elem = currentStorage.getOsmElement(type, osmId);
		}
		return elem;
	}

	public boolean hasChanges() {
		return !apiStorage.isEmpty();
	}

	public boolean isEmpty() {
		return currentStorage.isEmpty() && apiStorage.isEmpty();
	}

	/**
	 * Stores the current storage data to the default storage file
	 * @param ctx TODO
	 * @throws IOException
	 */
	public void writeToFile(Context ctx) throws IOException { 
		if (apiStorage == null || currentStorage == null) {
			// don't write empty state files
			Log.i("StorageDelegator", "storage delegator empty, skipping save");
			return;
		}
		if (!dirty) { // dirty flag sould only be set if we have actually read/loaded/changed something
			Log.i("StorageDelegator", "storage delegator not dirty, skipping save");
			return;
		}

		if (readingLock.tryLock()) {
			// TODO this doesn't really help with error conditions need to throw exception
			if (savingHelper.save(FILENAME, this, true)) { 
				dirty = false;
			} else {
				// this is essentially catastrophic and can only happen if something went really wrong
				// running out of memory or disk, or HW failure
				if (ctx != null) {
					Toast.makeText(ctx, R.string.toast_statesave_failed, Toast.LENGTH_LONG).show();
				}
				SavingHelper.asyncExport(ctx, this); // ctx == null is checked
				Log.d("StorageDelegator", "save of state file failed" );
			}
			readingLock.unlock();
		} else {
			Log.i("StorageDelegator", "storage delegator state being read, skipping save");
		}
	}

	/**
	 * Read save data from standard file
	 * Loads the storage data from the default storage file
	 * NOTE: lock is acquired in logic before this is called
	 */
	public boolean readFromFile() {
		return readFromFile(FILENAME);
	}
	
	/**
	 * Read save data from file
	 * @param filename
	 * @return
	 */
	public boolean readFromFile(String filename) {
		try{
			lock();
			StorageDelegator newDelegator = savingHelper.load(filename, true); 

			if (newDelegator != null) {
				Log.d("StorageDelegator", "read saved state");
				currentStorage = newDelegator.currentStorage;
				if (currentStorage.getBoundingBoxes() == null) { // can happen if data was added before load
					try {
						currentStorage.setBoundingBox(currentStorage.calcBoundingBoxFromData());
					} catch (OsmException e) {
						// TODO Auto-generated catch block
						e.printStackTrace();
					}
				}
				apiStorage = newDelegator.apiStorage;
				undo = newDelegator.undo;
				clipboard = newDelegator.clipboard;
				factory = newDelegator.factory;
				dirty = false; // data was just read, i.e. memory and file are in sync
				return true;
			} else {
				Log.d("StorageDelegator", "saved state null");
				return false;
			}
		} finally {
			unlock();
		}
	}

	/**
	 * Return a localized list of strings describing the changes we would upload on {@link #uploadToServer(Server)}.
	 * 
	 * @param aResources the translations
	 * @return the changes
	 */
	public List<String> listChanges(final Resources aResources) {
		List<String> retval = new ArrayList<String>();
		
		for (Node node : new ArrayList<Node>(apiStorage.getNodes())) {
			retval.add(node.getStateDescription(aResources));
		}
		
		for (Way way : new ArrayList<Way>(apiStorage.getWays())) {
			retval.add(way.getStateDescription(aResources));
		}
		
		for (Relation relation : new ArrayList<Relation>(apiStorage.getRelations())) {
			retval.add(relation.getStateDescription(aResources));
		}
		return retval;
	}

	/**
	 * 
	 * @param server Server to upload changes to.
	 * @param comment Changeset comment.
	 * @param source 
	 * @param closeChangeset TODO
	 * @throws MalformedURLException
	 * @throws ProtocolException
	 * @throws OsmServerException
	 * @throws IOException
	 */
	public synchronized void uploadToServer(final Server server, final String comment, String source, boolean closeChangeset) throws MalformedURLException, ProtocolException,
			OsmServerException, IOException {
		dirty = true; // storages will get modified as data is uploaded, these changes need to be saved to file
		// upload methods set dirty flag too, in case the file is saved during an upload
		server.openChangeset(comment, source, null);
		Log.d("StorageDelegator","Uploading Nodes");
		uploadCreatedOrModifiedElements(server, apiStorage.getNodes());
		Log.d("StorageDelegator","Uploading Ways");
		uploadCreatedOrModifiedElements(server, apiStorage.getWays());
		Log.d("StorageDelegator","Uploading Relations");
		uploadCreatedOrModifiedElements(server, apiStorage.getRelations());
		Log.d("StorageDelegator","Deleting Relations");
		uploadDeletedElements(server, apiStorage.getRelations());
		Log.d("StorageDelegator","Deleting Ways");
		uploadDeletedElements(server, apiStorage.getWays());
		Log.d("StorageDelegator","Deleting Nodes");
		uploadDeletedElements(server, apiStorage.getNodes());
		
		if (closeChangeset) {
			server.closeChangeset();
		}
		// yes, again, just to be sure
		dirty = true;
		
		// sanity check
		if (!apiStorage.isEmpty()) {
			Log.d("StorageDelegator", "apiStorage not empty");
		}
	}

	//
	private void uploadDeletedElements(final Server server, final List<? extends OsmElement> elements)
			throws MalformedURLException, ProtocolException, OsmServerException, IOException {
		Log.d("StorageDelegator", "uploadDeletedElements: number of elements " + elements.size() );
		List<? extends OsmElement> elementsToUpload = new ArrayList<OsmElement>(elements);
		for (OsmElement element:elementsToUpload) {
			if (element.getState() == OsmElement.STATE_DELETED) {
				server.deleteElement(element);
				if (!apiStorage.removeElement(element)) {
					Log.e(DEBUG_TAG, "Deleted " + element + " was already removed from local storage!");
				}
				Log.w(DEBUG_TAG, element + " deleted in API");
				dirty = true;
			}
		}
	}

	private void uploadCreatedOrModifiedElements(final Server server, final List<? extends OsmElement> elements)
			throws MalformedURLException, ProtocolException, OsmServerException, IOException {
		Log.d("StorageDelegator", "uploadCreatedOrModifiedElements: number of elements " + elements.size() );
		List<? extends OsmElement> elementsToUpload = new ArrayList<OsmElement>(elements);
		for (OsmElement element:elementsToUpload) {
			Log.d("StorageDelegator", "uploadCreatedOrModifiedElements: element added for upload, id " + element.osmId);
			switch (element.getState()) {
			case OsmElement.STATE_CREATED:
				long osmId = server.createElement(element);
				if (osmId > 0) {
					element.setOsmId(osmId);
					if (!apiStorage.removeElement(element)) {
						Log.e(DEBUG_TAG, "New " + element + " was already removed from local storage!");
					}
					Log.w(DEBUG_TAG, "New " + element + " added to API");
					element.setState(OsmElement.STATE_UNCHANGED);
				} else {
					Log.d(DEBUG_TAG, "Didn't get new ID: " + osmId);
				}
				break;
			case OsmElement.STATE_MODIFIED:
				long osmVersion = server.updateElement(element);
				if (osmVersion > 0) {
					element.osmVersion = osmVersion;
					if (!apiStorage.removeElement(element)) {
						Log.e(DEBUG_TAG, "Updated " + element + " was already removed from local storage!");
					}
					Log.w(DEBUG_TAG, element + " updated in API");
					element.setState(OsmElement.STATE_UNCHANGED);
				} else {
					Log.d(DEBUG_TAG, "Didn't get new version: " + osmVersion);
				}
				break;
			}
			dirty = true;
		}
	}
	
	/**
	 * Exports changes as a OsmChange file. 
	 */
	@Override
	public void export(OutputStream outputStream) throws Exception {
		XmlSerializer serializer = XmlPullParserFactory.newInstance().newSerializer();
		serializer.setOutput(outputStream, "UTF-8");
		serializer.startDocument("UTF-8", null);
		serializer.startTag(null, "osmChange");
		serializer.attribute(null, "generator", Application.userAgent);
		serializer.attribute(null, "version", "0.6");
		
		ArrayList<OsmElement> createdElements = new ArrayList<OsmElement>();
		ArrayList<OsmElement> modifiedElements = new ArrayList<OsmElement>();
		ArrayList<OsmElement> deletedElements = new ArrayList<OsmElement>();
		
		for (OsmElement elem : apiStorage.getNodes()) {
			Log.d("StorageDelegator", "node added to list for upload, id " + elem.osmId);
			switch (elem.state) {
			case OsmElement.STATE_CREATED:   createdElements.add(elem);   break;
			case OsmElement.STATE_MODIFIED:  modifiedElements.add(elem);  break;
			case OsmElement.STATE_DELETED:   deletedElements.add(elem);   break;
			}
		}
		for (OsmElement elem : apiStorage.getWays()) {
			Log.d("StorageDelegator", "way added to list for upload, id " + elem.osmId);
			switch (elem.state) {
			case OsmElement.STATE_CREATED:   createdElements.add(elem);   break;
			case OsmElement.STATE_MODIFIED:  modifiedElements.add(elem);  break;
			case OsmElement.STATE_DELETED:   deletedElements.add(elem);   break;
			}
		}
		for (OsmElement elem : apiStorage.getRelations()) {
			Log.d("StorageDelegator", "relation added to list for upload, id " + elem.osmId);
			switch (elem.state) {
			case OsmElement.STATE_CREATED:   createdElements.add(elem);   break;
			case OsmElement.STATE_MODIFIED:  modifiedElements.add(elem);  break;
			case OsmElement.STATE_DELETED:   deletedElements.add(elem);   break;
			}
		}

		if (!createdElements.isEmpty()) {
			serializer.startTag(null, "create");
			for (OsmElement elem : createdElements) elem.toXml(serializer, null);
			serializer.endTag(null, "create");
		}

		if (!modifiedElements.isEmpty()) {
			serializer.startTag(null, "modify");
			for (OsmElement elem : modifiedElements) elem.toXml(serializer, null);
			serializer.endTag(null, "modify");
		}
				
		if (!deletedElements.isEmpty()) {
			serializer.startTag(null, "delete");
			for (OsmElement elem : deletedElements) elem.toXml(serializer, null);
			serializer.endTag(null, "delete");
		}
		
		serializer.endTag(null, "osmChange");
		serializer.endDocument();
	}

	@Override
	public String exportExtension() {
		return "osc";
	}

	/**
	 * saves currentStorage + deleted objects to a file. 
	 * @throws XmlPullParserException 
	 * @throws IOException 
	 * @throws IllegalStateException 
	 * @throws IllegalArgumentException 
	 */
	public void save(OutputStream outputStream) throws XmlPullParserException, IllegalArgumentException, IllegalStateException, IOException  {
		XmlSerializer serializer = XmlPullParserFactory.newInstance().newSerializer();
		serializer.setOutput(outputStream, "UTF-8");
		serializer.startDocument("UTF-8", null);
		serializer.startTag(null, "osm");
		serializer.attribute(null, "generator", Application.userAgent);
		serializer.attribute(null, "version", "0.6");
		serializer.attribute(null, "upload", "true");
		
		ArrayList<Node> saveNodes = new ArrayList<Node>(currentStorage.getNodes());
		ArrayList<Way> saveWays = new ArrayList<Way>(currentStorage.getWays());
		ArrayList<Relation> saveRelations = new ArrayList<Relation>(currentStorage.getRelations());
		
		for (Node elem : apiStorage.getNodes()) {
			if (elem.state == OsmElement.STATE_DELETED) {
				Log.d("StorageDelegator", "deleted node added to list for save, id " + elem.osmId);
				saveNodes.add(elem);
			}
		}
		for (Way elem : apiStorage.getWays()) {
			if (elem.state == OsmElement.STATE_DELETED) {
				Log.d("StorageDelegator", "deleted way added to list for save, id " + elem.osmId);
				saveWays.add(elem);
			}
		}
		for (Way elem : apiStorage.getWays()) {
			if (elem.state == OsmElement.STATE_DELETED) {
				Log.d("StorageDelegator", "deleted way added to list for save, id " + elem.osmId);
				saveWays.add(elem);
			}
		}
		
		// 
		for (BoundingBox b:currentStorage.getBoundingBoxes()) {
			b.toJosmXml(serializer);
		}
		
		//TODO sort arrays here
		
		if (!saveNodes.isEmpty()) {
			for (OsmElement elem : saveNodes) elem.toJosmXml(serializer);
		}
		if (!saveWays.isEmpty()) {
			for (OsmElement elem : saveWays) elem.toJosmXml(serializer);
		}
		if (!saveRelations.isEmpty()) {
			for (OsmElement elem : saveRelations) elem.toJosmXml(serializer);
		}
		
		
		serializer.endTag(null, "osm");
		serializer.endDocument();
	}

	
	/**
	 * Merge additional data with existing, copy to a new storage because this may fail
	 * @param storage
	 */
	synchronized public boolean mergeData(Storage storage, PostMergeHandler postMerge) {
		Log.d("StorageDelegator","mergeData called");
		// make temp copy of current storage
		Storage temp = new Storage();
		boolean first = true;
		for (BoundingBox bb:currentStorage.getBoundingBoxes()) {
			if (first) {
				temp.setBoundingBox(bb);
				first = false;
			} else {
				temp.addBoundingBox(bb);
			}
		}
		temp.getNodes().addAll(currentStorage.getNodes());
		temp.getWays().addAll(currentStorage.getWays());
		temp.getRelations().addAll(currentStorage.getRelations());
		
		// build indices for the existing data
		HashMap<Long,Node> nodeIndex = new HashMap<Long, Node>();
		for (Node n:temp.getNodes()) {
			nodeIndex.put(n.getOsmId(),n);
		}
		HashMap<Long,Way> wayIndex = new HashMap<Long, Way>();
		for (Way w:temp.getWays()) {
			wayIndex.put(w.getOsmId(),w);
		}
		HashMap<Long,Relation> relationIndex = new HashMap<Long, Relation>();
		for (Relation r:temp.getRelations()) {
			relationIndex.put(r.getOsmId(),r);
		}
		
		// add nodes
		for (Node n:storage.getNodes()) {
			Node apiNode = apiStorage.getNode(n.getOsmId()); // can contain deleted elements
			if (!nodeIndex.containsKey(n.getOsmId()) &&  apiNode == null) { // new node no problem
				temp.getNodes().add(n);
				nodeIndex.put(n.getOsmId(),n);
				if (postMerge != null) {
					postMerge.handler(n);
				}
			} else {
				if (apiNode != null && apiNode.getState() == OsmElement.STATE_DELETED) {
					if (apiNode.getOsmVersion() >= n.getOsmVersion())
						continue; // can use node we already have
					else
						return false; // can't resolve conflicts, upload first
				}
				Node existingNode = temp.getNode(n.getOsmId());
				if (existingNode.getOsmVersion() >= n.getOsmVersion()) // larger just to be on the safe side
					continue; // can use node we already have
				else {
					if (existingNode.isUnchanged()) {
						temp.getNodes().remove(existingNode);
						temp.getNodes().add(n);
						nodeIndex.put(n.getOsmId(),n); // overwrite existing entry in index
						if (postMerge != null) {
							postMerge.handler(n);
						}
					} else
						return false; // can't resolve conflicts, upload first
				}
			}
		}
		
		// add ways
		for (Way w:storage.getWays()) {
			Way apiWay = apiStorage.getWay(w.getOsmId()); // can contain deleted elements
			if (!wayIndex.containsKey(w.getOsmId()) && apiWay == null) { // new way no problem
				temp.getWays().add(w);
				wayIndex.put(w.getOsmId(),w);
				if (postMerge != null) {
					postMerge.handler(w);
				}
			} else {
				if (apiWay != null && apiWay.getState() == OsmElement.STATE_DELETED) {
					if (apiWay.getOsmVersion() >= w.getOsmVersion())
						continue; // can use way we already have
					else
						return false; // can't resolve conflicts, upload first
				}
				Way existingWay = temp.getWay(w.getOsmId());
				if (existingWay != null) {
					if (existingWay.getOsmVersion() >= w.getOsmVersion()) {// larger just to be on the safe side  
						continue; // can use way we already have
					} else {
						if (existingWay.isUnchanged()) {
							temp.getWays().remove(existingWay);
							temp.getWays().add(w);
							wayIndex.put(w.getOsmId(),w); // overwrite existing entry in index
							if (postMerge != null) {
								postMerge.handler(w);
							}
						} else
							return false; // can't resolve conflicts, upload first
					}
				} else {
					// this shouldn't be able to happen
					Log.e("StorageDelegator","mergeData null existing way " + w.getOsmId());
					ACRA.getErrorReporter().putCustomData("STATUS","NOCRASH");
					ACRA.getErrorReporter().handleException(null);
					return false;
				}
			}
		}
		
		// fix up way nodes
		// all nodes should be in storage now, however new ways will have references to copies not in storage
		for (Way w:temp.getWays()) {
			List<Node> nodes = w.getNodes();
			for (int i=0;i<nodes.size();i++) {
				Node n = nodeIndex.get(nodes.get(i).getOsmId());
				if (n != null) {
					nodes.set(i,n);
				} else {
					// node might have been deleted, aka somebody deleted nodes outside of the down loaded data bounding box
					Log.e("StorageDelegator","mergeData null way node");
					ACRA.getErrorReporter().putCustomData("STATUS","NOCRASH");
					ACRA.getErrorReporter().handleException(null);
					return false;
				}
			}
		}
				
		// add relations
		for (Relation r:storage.getRelations()) {
			Relation apiRelation = apiStorage.getRelation(r.getOsmId()); // can contain deleted elements
			if (!relationIndex.containsKey(r.getOsmId()) && apiRelation == null) { // new relation no problem
				temp.getRelations().add(r);
				relationIndex.put(r.getOsmId(),r);
				if (postMerge != null) {
					postMerge.handler(r);
				}
			} else {
				if (apiRelation != null && apiRelation.getState() == OsmElement.STATE_DELETED) {
					if (apiRelation.getOsmVersion() >= r.getOsmVersion())
						continue; // can use relation we already have
					else
						return false; // can't resolve conflicts, upload first
				}
				Relation existingRelation = temp.getRelation(r.getOsmId());
				if (existingRelation.getOsmVersion() >= r.getOsmVersion()) { // larger just to be on the safe side
					continue; // can use relation we already have
				}
				else {
					if (existingRelation.isUnchanged()) {
						temp.getRelations().remove(existingRelation);
						temp.getRelations().add(r);
						relationIndex.put(r.getOsmId(),r); // overwrite existing entry in index
						if (postMerge != null) {
							postMerge.handler(r);
						}
					} else
						return false; // can't resolve conflicts, upload first
				}
			}
		}
		
		// fixup relation back links and memberships 
		for (Relation r:temp.getRelations()) {
			for (RelationMember rm:r.getMembers()) {
				if (rm.getType().equals(Node.NAME)) {
					if (nodeIndex.containsKey(rm.getRef())) { // if node is downloaded always re-set it
						Node n = nodeIndex.get(rm.getRef());
						rm.setElement(n);
						if (n.hasParentRelation(r.getOsmId())) {
							n.removeParentRelation(r.getOsmId()); // this removes based on id
						}							   			  // net effect is to remove the old rel
						n.addParentRelation(r);		   			  // and add the updated one
					} else { // check if deleted
						Node apiNode = apiStorage.getNode(rm.getRef());
						if (apiNode != null && apiNode.getState() == OsmElement.STATE_DELETED) {
							Log.e("StorageDelegator","mergeData deleted node in downloaded relation");
							ACRA.getErrorReporter().putCustomData("STATUS","NOCRASH");
							ACRA.getErrorReporter().handleException(null);
							return false; // can't resolve conflicts, upload first
						}
					}
				} else if (rm.getType().equals(Way.NAME)) { // same logic as for nodes
					if (wayIndex.containsKey(rm.getRef())) {
						Way w = wayIndex.get(rm.getRef());
						rm.setElement(w);
						if (w.hasParentRelation(r.getOsmId())) {
							w.removeParentRelation(r.getOsmId());
						}
						w.addParentRelation(r);
					} else { // check if deleted
						Way apiWay = apiStorage.getWay(rm.getRef());
						if (apiWay != null && apiWay.getState() == OsmElement.STATE_DELETED) {
							Log.e("StorageDelegator","mergeData deleted way in downloaded relation");
							ACRA.getErrorReporter().putCustomData("STATUS","NOCRASH");
							ACRA.getErrorReporter().handleException(null);
							return false; // can't resolve conflicts, upload first
						}
					}
				} else if (rm.getType().equals(Relation.NAME)) { // same logic as for nodes
					if (relationIndex.containsKey(rm.getRef())) {
						Relation r2 = relationIndex.get(rm.getRef());
						rm.setElement(r2);
						if (r2.hasParentRelation(r.getOsmId())) {
							r2.removeParentRelation(r.getOsmId());
						}
						r2.addParentRelation(r);
					} else { // check if deleted
						Relation apiRel = apiStorage.getRelation(rm.getRef());
						if (apiRel != null && apiRel.getState() == OsmElement.STATE_DELETED) {
							Log.e("StorageDelegator","mergeData deleted relation in downloaded relation");
							ACRA.getErrorReporter().putCustomData("STATUS","NOCRASH");
							ACRA.getErrorReporter().handleException(null);
							return false; // can't resolve conflicts, upload first
						}
					}
				}
			}
		}
		
		currentStorage = temp;
		undo.setCurrentStorage(temp);
		return true; // Success
	}

	/**
	 * This is only used when trying to fix conflicts
	 * @param element
	 */
	public void removeFromUpload(OsmElement element) {
		apiStorage.removeElement(element);
		element.setState(OsmElement.STATE_UNCHANGED);
	}
	
	/**
	 * This is only used when trying to fix conflicts
	 * @param element
	 * @param version
	 */
	public void setOsmVersion(OsmElement element, long version) {
		element.setOsmVersion(version);
		element.setState(OsmElement.STATE_MODIFIED);
		insertElementSafe(element);
	}
	
	/**
	 * Return true if coordinates were in the original bboxes from downloads, needs a more efficient implementation
	 * @param lat
	 * @param lon
	 * @return
	 */
	public boolean isInDownload(int lat, int lon) {
		for (BoundingBox bb:new ArrayList<BoundingBox>(currentStorage.getBoundingBoxes())) { // make shallow copy
			if (bb.isIn(lat, lon))
				return true;
		}
		return false;
	}

	public BoundingBox getLastBox() {
		return currentStorage.getBoundingBoxes().get(getBoundingBoxes().size()-1);
	}

	/**
	 * for debugging only
	 */
	public void logStorage() {
		Log.d("StorageDelegator","storage dirty? " + isDirty());
		Log.d("StorageDelegator","currentStorage");
		currentStorage.logStorage();
		Log.d("StorageDelegator","apiStorage");
		apiStorage.logStorage();
	}
	
	public void lock() {
		readingLock.lock();
	}
	
	public void unlock() {
		readingLock.unlock();
	}
}<|MERGE_RESOLUTION|>--- conflicted
+++ resolved
@@ -1243,11 +1243,7 @@
 	}
 	
 	/**
-<<<<<<< HEAD
-	 * Note the element does not need to have its state changed of be stored in the API storage since the 
-=======
 	 * Note the element does not need to have its state changed of be stored in the API sotrage since the 
->>>>>>> be65b76d
 	 * parent relation back link is just internal.
 	 * @param element
 	 */
@@ -1274,11 +1270,7 @@
 	}
 	
 	/**
-<<<<<<< HEAD
 	 * Note the element does not need to have its state changed of be stored in the API storage since the 
-=======
-	 * Note the element does not need to have its state changed of be stored in the API sotrage since the 
->>>>>>> be65b76d
 	 * parent relation back link is just internal.
 	 * @param element
 	 */
