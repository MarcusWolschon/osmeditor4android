package de.blau.android.propertyeditor;

import java.util.ArrayList;
import java.util.Collection;
import java.util.Collections;
import java.util.HashMap;
import java.util.HashSet;
import java.util.LinkedHashMap;
import java.util.List;
import java.util.Map;
import java.util.Map.Entry;
import java.util.Set;
import java.util.TreeMap;
import java.util.TreeSet;

import android.annotation.SuppressLint;
import android.app.Activity;
import android.app.AlertDialog;
import android.app.AlertDialog.Builder;
import android.content.Context;
import android.content.DialogInterface;
import android.content.Intent;
import android.net.Uri;
import android.os.Bundle;
import android.os.Parcelable;
import android.support.v4.app.Fragment;
import android.support.v4.app.FragmentManager;
import android.support.v4.app.FragmentTransaction;
import android.text.Editable;
import android.text.TextWatcher;
import android.util.AttributeSet;
import android.util.Log;
import android.view.LayoutInflater;
import android.view.View;
import android.view.ViewGroup;
import android.widget.AdapterView;
import android.widget.AdapterView.OnItemClickListener;
import android.widget.ArrayAdapter;
import android.widget.AutoCompleteTextView;
import android.widget.CheckBox;
import android.widget.CompoundButton;
import android.widget.CompoundButton.OnCheckedChangeListener;
import android.widget.EditText;
import android.widget.LinearLayout;
import android.widget.ScrollView;
import android.widget.Toast;

import com.actionbarsherlock.app.SherlockFragment;
import com.actionbarsherlock.app.SherlockFragmentActivity;
import com.actionbarsherlock.view.Menu;
import com.actionbarsherlock.view.MenuInflater;
import com.actionbarsherlock.view.MenuItem;

import de.blau.android.Application;
import de.blau.android.HelpViewer;
import de.blau.android.Main;
import de.blau.android.R;
import de.blau.android.names.Names;
import de.blau.android.names.Names.NameAndTags;
import de.blau.android.osm.OsmElement;
import de.blau.android.osm.Tags;
import de.blau.android.prefs.Preferences;
import de.blau.android.presets.PlaceTagValueAutocompletionAdapter;
import de.blau.android.presets.Preset;
import de.blau.android.presets.Preset.PresetItem;
import de.blau.android.presets.StreetTagValueAutocompletionAdapter;
import de.blau.android.presets.ValueWithCount;
import de.blau.android.util.ClipboardUtils;
import de.blau.android.util.NetworkStatus;
import de.blau.android.util.SavingHelper;
import de.blau.android.util.KeyValue;
import de.blau.android.util.StringWithDescription;
import de.blau.android.util.Util;
import de.blau.android.views.OffsettedAutoCompleteTextView;


public class TagEditorFragment extends SherlockFragment {
	
	private static final String DEBUG_TAG = TagEditorFragment.class.getSimpleName();
	 
	private SavingHelper<LinkedHashMap<String,String>> savingHelper
				= new SavingHelper<LinkedHashMap<String,String>>();
	
	private StreetTagValueAutocompletionAdapter streetNameAutocompleteAdapter = null;
	
	private PlaceTagValueAutocompletionAdapter placeNameAutocompleteAdapter = null;
	
	static TagSelectedActionModeCallback tagSelectedActionModeCallback = null;
	
	PresetItem autocompletePresetItem = null;
	
	private Names names = null;

	private boolean loaded = false;
	private String[] types;
	private long[] osmIds;
	private Preferences prefs = null;
	private OsmElement[] elements = null;
	
	LayoutInflater inflater = null;

	/**
	 * saves any changed fields on onPause
	 */
	protected LinkedHashMap<String,ArrayList<String>> savedTags = null;
	
	/**
	 * selective copy of tags
	 */
	protected Map<String, String> copiedTags = null;
	
	/**
	 * Interface for handling the key:value pairs in the TagEditor.
	 * @author Andrew Gregory
	 */
	protected interface KeyValueHandler {
		abstract void handleKeyValue(final EditText keyEdit, final EditText valueEdit, final ArrayList<String>tagValues);
	}
	
	/**
	 * Perform some processing for each key:value pair in the TagEditor.
	 * @param handler The handler that will be called for each key:value pair.
	 */
	private void processKeyValues(final KeyValueHandler handler) {
		LinearLayout rowLayout = (LinearLayout) getOurView();
		processKeyValues(rowLayout, handler);
	}
	
	/**
	 * Perform some processing for each key:value pair in the TagEditor.
	 * @param handler The handler that will be called for each key:value pair.
	 */
	private void processKeyValues(LinearLayout rowLayout, final KeyValueHandler handler) {
		final int size = rowLayout.getChildCount();
		for (int i = 0; i < size; ++i) {
			View view = rowLayout.getChildAt(i);
			TagEditRow row = (TagEditRow)view;
			handler.handleKeyValue(row.keyEdit, row.valueEdit, row.tagValues);
		}
	}
	
	/**
	 * @param applyLastAddressTags 
	 * @param focusOnKey 
	 * @param displayMRUpresets 
     */
    static public TagEditorFragment newInstance(OsmElement[] elements, ArrayList<LinkedHashMap<String,String>> tags, boolean applyLastAddressTags, 
    											String focusOnKey, boolean displayMRUpresets) {
    	TagEditorFragment f = new TagEditorFragment();
    	
        Bundle args = new Bundle();
   
        args.putSerializable("elements", elements);
        args.putSerializable("tags", tags);
        args.putSerializable("applyLastAddressTags", Boolean.valueOf(applyLastAddressTags));
        args.putSerializable("focusOnKey", focusOnKey);
        args.putSerializable("displayMRUpresets", Boolean.valueOf(displayMRUpresets));

        f.setArguments(args);
        // f.setShowsDialog(true);
        
        return f;
    }
    
    @Override
    public void onAttach(Activity activity) {
        super.onAttach(activity);
        Log.d(DEBUG_TAG, "onAttach");
//        try {
//            mListener = (OnPresetSelectedListener) activity;
//        } catch (ClassCastException e) {
//            throw new ClassCastException(activity.toString() + " must implement OnPresetSelectedListener");
//        }
        setHasOptionsMenu(true);
        getActivity().supportInvalidateOptionsMenu();
    }

    @Override
    public void onCreate(Bundle savedInstanceState) {
        super.onCreate(savedInstanceState);
       	Log.d(DEBUG_TAG, "onCreate");
    }
	
	/** 
	 * display member elements of the relation if any
	 * @param members 
	 */
	@Override
    public View onCreateView(LayoutInflater inflater, ViewGroup container,
            Bundle savedInstanceState) {
    	ScrollView rowLayout = null;

		if (savedInstanceState == null) {
			// No previous state to restore - get the state from the intent
			Log.d(DEBUG_TAG, "Initializing from original arguments");
		} else {
			// Restore activity from saved state
			Log.d(DEBUG_TAG, "Restoring from savedInstanceState");
<<<<<<< HEAD
=======
			@SuppressWarnings("unchecked")
>>>>>>> be65b76d
			Map<String, ArrayList<String>> temp = (Map<String, ArrayList<String>>) savedInstanceState.getSerializable("SAVEDTAGS");
			savedTags = new LinkedHashMap<String, ArrayList<String>>();
			savedTags.putAll(temp);
		}
    	
    	prefs = new Preferences(getActivity());
    	
		if (prefs.getEnableNameSuggestions()) {
			names = Application.getNames(getActivity());
		}
    	
     	this.inflater = inflater;
     	rowLayout = (ScrollView) inflater.inflate(R.layout.taglist_view, null);
       
     	LinearLayout editRowLayout = (LinearLayout) rowLayout.findViewById(R.id.edit_row_layout);
     	// editRowLayout.setSaveFromParentEnabled(false);
     	editRowLayout.setSaveEnabled(false); 
     	
     	elements = (OsmElement[]) getArguments().getSerializable("elements");
     	types = new String[elements.length];
     	osmIds =  new long[elements.length];
     	for (int i=0;i< elements.length;i++) {
     		types[i] = elements[i].getName();
     		osmIds[i] = elements[i].getOsmId();
     	}
     	
     	LinkedHashMap<String,ArrayList<String>> tags;
     	if (savedTags != null) { // view was destroyed and needs to be recreated with current state
     		Log.d(DEBUG_TAG,"Restoring from instance variable");
     		tags = savedTags;
     	} else {
     		tags = buildEdits();
     	}
     	boolean applyLastAddressTags = ((Boolean) getArguments().getSerializable("applyLastAddressTags")).booleanValue();
     	String focusOnKey = (String)  getArguments().getSerializable("focusOnKey");
     	boolean displayMRUpresets = ((Boolean) getArguments().getSerializable("displayMRUpresets")).booleanValue();
     	
       	// Log.d(DEBUG_TAG,"element " + element + " tags " + tags);
		
       	loaded = false;
		// rowLayout.removeAllViews();
		for (Entry<String, ArrayList<String>> pair : tags.entrySet()) {
			insertNewEdit(editRowLayout, pair.getKey(), pair.getValue(), -1);
		}
	
		loaded = true;
		TagEditRow row = ensureEmptyRow(editRowLayout);
	
		if (getUserVisibleHint()) { // don't request focus if we are not visible 
			Log.d(DEBUG_TAG,"is visible");
			row.keyEdit.requestFocus();
			row.keyEdit.dismissDropDown();
		
			if (focusOnKey != null) {
				focusOnValue(editRowLayout,focusOnKey);
			} else {
				focusOnEmptyValue(editRowLayout); // probably never actually works
			}
		}	
		// 
		if (applyLastAddressTags) {
			loadEdits(editRowLayout,Address.predictAddressTags(getType(),getOsmId(),
					((StreetTagValueAutocompletionAdapter)getStreetNameAutocompleteAdapter(null)).getElementSearch(), 
					getKeyValueMap(editRowLayout,false), Address.DEFAULT_HYSTERESIS));
			if (getUserVisibleHint()) {
				if (!focusOnValue(editRowLayout,Tags.KEY_ADDR_HOUSENUMBER)) {
					focusOnValue(editRowLayout,Tags.KEY_ADDR_STREET);
				} // this could be a bit more refined
			}
		}

		if (displayMRUpresets) {
			Log.d(DEBUG_TAG,"Adding MRU prests");
			FragmentManager fm = getChildFragmentManager();
			FragmentTransaction ft = fm.beginTransaction();
			Fragment recentPresetsFragment = fm.findFragmentByTag("recentpresets_fragment");
			if (recentPresetsFragment != null) {
				ft.remove(recentPresetsFragment);
			}
			
			recentPresetsFragment = RecentPresetsFragment.newInstance(elements[0]); // FIXME
			ft.add(R.id.tag_mru_layout,recentPresetsFragment,"recentpresets_fragment");
			ft.commit();
		}
		
		CheckBox headerCheckBox = (CheckBox) rowLayout.findViewById(R.id.header_tag_selected);
		headerCheckBox.setOnCheckedChangeListener(new OnCheckedChangeListener() {
			@Override
			public void onCheckedChanged(CompoundButton buttonView, boolean isChecked) {
				if (isChecked) {
					selectAllTags();
				} else {
					deselectAllTags();
				}
			}
		});
		Log.d(DEBUG_TAG,"onCreateView returning");
		return rowLayout;
	}
    
    /**
     * Build the data structure we use to build the edit display
     * @return
     */
    LinkedHashMap<String,ArrayList<String>> buildEdits() {
		@SuppressWarnings("unchecked")
    	ArrayList<LinkedHashMap<String,String>> originalTags = (ArrayList<LinkedHashMap<String,String>>)getArguments().getSerializable("tags");
 		// 
    	LinkedHashMap<String,ArrayList<String>> tags = new LinkedHashMap<String,ArrayList<String>>();
 		for (LinkedHashMap<String,String>map:originalTags) {
 			for (String key:map.keySet()) {
 				String value = map.get(key);
 				if (!tags.containsKey(key)) {
 					tags.put(key,new ArrayList<String>());
 				}
 				tags.get(key).add(value);
 			}
 		}
 		// for those keys that don't have a value for each element add an empty string
 		int l = originalTags.size();
 		for (ArrayList<String>v:tags.values()) {
 			if (v.size() != l) {
 				v.add("");
 			}
 		}
 		return tags;
    }
    
    @Override
    public void onStart() {
    	super.onStart();
    	Log.d(DEBUG_TAG, "onStart");
    }
	
    @Override
    public void onSaveInstanceState(Bundle outState) {
    	super.onSaveInstanceState(outState);
    	Log.d(DEBUG_TAG, "onSaveInstanceState");
    	outState.putSerializable("SAVEDTAGS", savedTags);
    }  
    
    @Override
    public void onPause() {
    	super.onPause();
    	Log.d(DEBUG_TAG, "onPause");
    	savedTags  = getKeyValueMap(true);
    }
       
    @Override
    public void onStop() {
    	super.onStop();
    	Log.d(DEBUG_TAG, "onStop");
    }
    
    @Override
    public void onDestroy() {
    	super.onDestroy();
    	Log.d(DEBUG_TAG, "onDestroy");
    }
    
    @Override
    public void onDestroyView() {
    	super.onDestroyView();
    	Log.d(DEBUG_TAG, "onDestroyView");
    }
    
    /**
 	 * Creates edits from a SortedMap containing tags (as sequential key-value pairs)
 	 * Backwards compatible version
 	 */
 	protected void loadEditsSingle(final Map<String,String> tags) {
 		LinearLayout rowLayout = (LinearLayout) getOurView();
 		LinkedHashMap<String,ArrayList<String>> convertedTags = new LinkedHashMap<String,ArrayList<String>>();
 		for (String key:tags.keySet()) {
 			ArrayList<String> v = new ArrayList<String>();
 			v.add(tags.get(key));
 			convertedTags.put(key, v);
 		}
 		loadEdits(rowLayout, convertedTags);
 	}
    
    /**
	 * Creates edits from a SortedMap containing tags (as sequential key-value pairs)
	 */
	protected void loadEdits(final Map<String,ArrayList<String>> tags) {
		LinearLayout rowLayout = (LinearLayout) getOurView();
		loadEdits(rowLayout, tags);
	}
	
	/**
	 * Creates edits from a SortedMap containing tags (as sequential key-value pairs)
	 */
	protected void loadEdits(LinearLayout rowLayout, final Map<String,ArrayList<String>> tags) {
	
		loaded = false;
		rowLayout.removeAllViews();
		for (Entry<String, ArrayList<String>> pair : tags.entrySet()) {
			insertNewEdit(rowLayout, pair.getKey(), pair.getValue(), -1);
		}
		loaded = true;
		ensureEmptyRow(rowLayout);
	}
	
	/**
	 * Gets an adapter for the autocompletion of street names based on the neighborhood of the edited item.
	 * @param tagValues 
	 * @return
	 */
	protected ArrayAdapter<ValueWithCount> getStreetNameAutocompleteAdapter(ArrayList<String> tagValues) {
		if (Application.getDelegator() == null) {
			return null;
		}
		if (streetNameAutocompleteAdapter == null) {
			streetNameAutocompleteAdapter =	new StreetTagValueAutocompletionAdapter(getActivity(),
					R.layout.autocomplete_row, Application.getDelegator(),
					types[0], osmIds[0], tagValues); // FIXME
		}
		return streetNameAutocompleteAdapter;
	}
	
	/**
	 * Gets an adapter for the autocompletion of place names based on the neighborhood of the edited item.
	 * @return
	 */
	protected ArrayAdapter<ValueWithCount> getPlaceNameAutocompleteAdapter(ArrayList<String> tagValues) {
		if (Application.getDelegator() == null) {
			return null;
		}
		if (placeNameAutocompleteAdapter == null) {
			placeNameAutocompleteAdapter =	new PlaceTagValueAutocompletionAdapter(getActivity(),
					R.layout.autocomplete_row, Application.getDelegator(),
					types[0], osmIds[0], tagValues); // FIXME
		}
		return placeNameAutocompleteAdapter;
	}

	private void setAutocompletePresetItem(LinearLayout rowLayout) {
		Log.d(DEBUG_TAG,"setting new autocompletePresetItem");
		autocompletePresetItem = Preset.findBestMatch(((PropertyEditor)getActivity()).presets, getKeyValueMapSingle(rowLayout,false)); // FIXME multiselect

	}
	
	protected ArrayAdapter<String> getKeyAutocompleteAdapter(LinearLayout rowLayout, AutoCompleteTextView keyEdit) {
		// Use a set to prevent duplicate keys appearing
		Set<String> keys = new HashSet<String>();
		
		if (autocompletePresetItem == null && ((PropertyEditor)getActivity()).presets != null) {
			setAutocompletePresetItem(rowLayout);
		}
		
		if (autocompletePresetItem != null) {
			keys.addAll(autocompletePresetItem.getFixedTags().keySet());
			keys.addAll(autocompletePresetItem.getRecommendedTags().keySet());
			keys.addAll(autocompletePresetItem.getOptionalTags().keySet());
		}
		
		if (((PropertyEditor)getActivity()).presets != null && elements[0] != null) { // FIXME multiselect
			keys.addAll(Preset.getAutocompleteKeys(((PropertyEditor)getActivity()).presets, elements[0].getType())); // FIXME multiselect
		}
		
		keys.removeAll(getUsedKeys(rowLayout,keyEdit));
		
		List<String> result = new ArrayList<String>(keys);
		Collections.sort(result);
		return new ArrayAdapter<String>(getActivity(), R.layout.autocomplete_row, result);
	}
	
	protected ArrayAdapter<?> getValueAutocompleteAdapter(LinearLayout rowLayout, TagEditRow row) {
		ArrayAdapter<?> adapter = null;
		String key = row.keyEdit.getText().toString();
		if (key != null && key.length() > 0) {
			Log.d(DEBUG_TAG,"setting autocomplete adapter for values 1");
			HashSet<String> usedKeys = (HashSet<String>) getUsedKeys(rowLayout,null);
			boolean isStreetName = (Tags.KEY_ADDR_STREET.equalsIgnoreCase(key) ||
					(Tags.KEY_NAME.equalsIgnoreCase(key) && usedKeys.contains(Tags.KEY_HIGHWAY)));
			boolean isPlaceName = (Tags.KEY_ADDR_PLACE.equalsIgnoreCase(key) ||
					(Tags.KEY_NAME.equalsIgnoreCase(key) && usedKeys.contains(Tags.KEY_PLACE)));
			boolean noNameSuggestions = usedKeys.contains(Tags.KEY_HIGHWAY) || usedKeys.contains(Tags.KEY_WATERWAY) 
					|| usedKeys.contains(Tags.KEY_LANDUSE) || usedKeys.contains(Tags.KEY_NATURAL) || usedKeys.contains(Tags.KEY_RAILWAY);
			if (isStreetName) {
				adapter = getStreetNameAutocompleteAdapter(row.tagValues != null && row.tagValues.size() > 1 ? row.tagValues : null);
			} else if (isPlaceName) {
				adapter = getPlaceNameAutocompleteAdapter(row.tagValues != null && row.tagValues.size() > 1 ? row.tagValues : null);
			} else if (key.equals(Tags.KEY_NAME) && (names != null) && !noNameSuggestions) {
				Log.d(DEBUG_TAG,"generate suggestions for name from name suggestion index");
				ArrayList<NameAndTags> values = (ArrayList<NameAndTags>) names.getNames(new TreeMap<String,String>(getKeyValueMapSingle(rowLayout,true))); // FIXME
				if (values != null && !values.isEmpty()) {
					ArrayList<NameAndTags> result = values;
					Collections.sort(result);
					adapter = new ArrayAdapter<NameAndTags>(getActivity(), R.layout.autocomplete_row, result);
				}
			} else {
				HashMap<String, Integer> counter = new HashMap<String, Integer>();
				ArrayAdapter<ValueWithCount> adapter2 = new ArrayAdapter<ValueWithCount>(getActivity(), R.layout.autocomplete_row);
				if (row.tagValues != null && row.tagValues.size() > 1) {
					for(String t:row.tagValues) {
						if (t.equals("")) {
		        			continue;
		        		}
						if (counter.containsKey(t)) {
							counter.put(t, Integer.valueOf(counter.get(t).intValue()+1));
						} else {
							counter.put(t, Integer.valueOf(1));
						}
					}
					ArrayList<String> keys = new ArrayList<String>(counter.keySet());
					Collections.sort(keys);
					for (String t:keys) {
						ValueWithCount v = new ValueWithCount(t,counter.get(t).intValue()); // FIXME determine description in some way
						adapter2.add(v);
					}
				}
				if (autocompletePresetItem != null) { // note this will use the last applied preset which may be wrong FIXME
<<<<<<< HEAD
					values = autocompletePresetItem.getAutocompleteValues(key);
				} 
				if ((values == null || values.isEmpty()) && ((PropertyEditor)getActivity()).presets != null && elements[0] != null) { // FIXME
					values = Preset.getAutocompleteValues(((PropertyEditor)getActivity()).presets,elements[0].getType(), key);
				}
				if (values != null && !values.isEmpty()) {
					ArrayList<String> result = new ArrayList<String>(values);
					Collections.sort(result);
					for (String s:result) {
						if (counter != null && counter.containsKey(s)) {
							continue; // skip stuff that is already listed
=======
					Collection<StringWithDescription> values = autocompletePresetItem.getAutocompleteValues(key);
					Log.d(DEBUG_TAG,"setting autocomplete adapter for values " + values);
					if (values != null && !values.isEmpty()) {
						ArrayList<StringWithDescription> result = new ArrayList<StringWithDescription>(values);
						Collections.sort(result);
						for (StringWithDescription s:result) {
							if (counter != null && counter.containsKey(s.getValue())) {
								continue; // skip stuff that is already listed
							}
							adapter2.add(new ValueWithCount(s.getValue(), s.getDescription()));
>>>>>>> be65b76d
						}
					} else if (autocompletePresetItem.isFixedTag(key)) {
						for (StringWithDescription s:Preset.getAutocompleteValues(((PropertyEditor)getActivity()).presets,elements[0].getType(), key)) {
							adapter2.add(new ValueWithCount(s.getValue(), s.getDescription()));
						}	
					}
				} else if (((PropertyEditor)getActivity()).presets != null && elements[0] != null) { 
					Log.d(DEBUG_TAG,"generate suggestions for >" + key + "< from presets"); // only do this if there is no other source of suggestions
					for (StringWithDescription s:Preset.getAutocompleteValues(((PropertyEditor)getActivity()).presets,elements[0].getType(), key)) {
						adapter2.add(new ValueWithCount(s.getValue(), s.getDescription()));
					}		
				} else if (adapter2.getCount() == 0) {
					// FIXME shouldn't happen but seems to
					Log.d(DEBUG_TAG,"no suggestions for values for >" + key + "<");
				}
				if (adapter2.getCount() > 0) {
					return adapter2;
				}
			}
		}
		return adapter;
	}
	
	/**
	 * Insert a new row with one key and one value to edit.
	 * @param aTagKey the key-value to start with
	 * @param aTagValue the value to start with.
	 * @param position the position where this should be inserted. set to -1 to insert at end, or 0 to insert at beginning.
	 * @returns The new TagEditRow.
	 */
	protected TagEditRow insertNewEdit(final LinearLayout rowLayout, final String aTagKey, final ArrayList<String> tagValues, final int position) {
		final TagEditRow row = (TagEditRow)inflater.inflate(R.layout.tag_edit_row, null);
	
		boolean same = true;
		if (tagValues.size() > 1) {
			for (int i=1;i<tagValues.size();i++) {
				if (!tagValues.get(i-1).equals(tagValues.get(i))) {
					same = false;
					break;
				}
			}
		}
		row.setValues(aTagKey, tagValues, same);
		if (autocompletePresetItem != null && aTagKey != null && !aTagKey.equals("")) { // set hints even if value isen't empty
			String hint = autocompletePresetItem.getHint(aTagKey);
			if (hint != null) { 
				row.valueEdit.setHint(hint);
			} else if (autocompletePresetItem.getRecommendedTags().keySet().size() > 0 || autocompletePresetItem.getOptionalTags().keySet().size() > 0) {
				row.valueEdit.setHint(R.string.tag_value_hint);
			}
			if (row.valueEdit.getText().toString().length() == 0) {
				String defaultValue = autocompletePresetItem.getDefault(aTagKey);
				if (defaultValue != null) { //
					row.valueEdit.setText(defaultValue);
				} 
			}
			if (!same) {
				row.valueEdit.setHint(R.string.tag_multi_value_hint); // overwrite the above
			}
		}
		// If the user selects addr:street from the menu, auto-fill a suggestion
		row.keyEdit.setOnItemClickListener(new OnItemClickListener() {
			@Override
			public void onItemClick(AdapterView<?> parent, View view, int position, long id) {
				if (Tags.KEY_ADDR_STREET.equals(parent.getItemAtPosition(position)) &&
						row.valueEdit.getText().toString().length() == 0) {
					ArrayAdapter<ValueWithCount> adapter = getStreetNameAutocompleteAdapter(tagValues);
					if (adapter != null && adapter.getCount() > 0) {
						row.valueEdit.setText(adapter.getItem(0).getValue());
					}
				} else if (Tags.KEY_ADDR_PLACE.equals(parent.getItemAtPosition(position)) &&
						row.valueEdit.getText().toString().length() == 0) {
					ArrayAdapter<ValueWithCount> adapter = getPlaceNameAutocompleteAdapter(tagValues);
					if (adapter != null && adapter.getCount() > 0) {
						row.valueEdit.setText(adapter.getItem(0).getValue());
					}
				} else{
					if (autocompletePresetItem != null) {
						String hint = autocompletePresetItem.getHint(parent.getItemAtPosition(position).toString());
						if (hint != null) { //
							row.valueEdit.setHint(hint);
						} else if (autocompletePresetItem.getRecommendedTags().keySet().size() > 0 || autocompletePresetItem.getOptionalTags().keySet().size() > 0) {
							row.valueEdit.setHint(R.string.tag_value_hint);
						}
						if (row.valueEdit.getText().toString().length() == 0) {
							String defaultValue = autocompletePresetItem.getDefault(parent.getItemAtPosition(position).toString());
							if (defaultValue != null) { //
								row.valueEdit.setText(defaultValue);
							} 
						}
					}
					// set focus on value
					row.valueEdit.requestFocus();
				}
			}
		});
		row.keyEdit.setOnFocusChangeListener(new View.OnFocusChangeListener() {
			@Override
			public void onFocusChange(View v, boolean hasFocus) {
				if (hasFocus) {
					// Log.d(DEBUG_TAG,"got focus");
					row.keyEdit.setAdapter(getKeyAutocompleteAdapter(rowLayout, row.keyEdit));
					if (PropertyEditor.running && row.keyEdit.getText().length() == 0) row.keyEdit.showDropDown();
				} else {
					if (autocompletePresetItem == null || (autocompletePresetItem != null && autocompletePresetItem.isFixedTag(row.keyEdit.getText().toString()))) {
						// Log.d(DEBUG_TAG,"lost focus");
						// our preset may have changed recalc
						setAutocompletePresetItem(rowLayout);
					} 
				}
			}
		});
		row.valueEdit.setOnFocusChangeListener(new View.OnFocusChangeListener() {
			@Override
			public void onFocusChange(View v, boolean hasFocus) {
				if (hasFocus) {
					row.valueEdit.setAdapter(getValueAutocompleteAdapter(rowLayout, row));
					if (PropertyEditor.running) {
						if (row.valueEdit.getText().length() == 0) row.valueEdit.showDropDown();
//						try { // hack to display numeric keyboard for numeric tag values
//							  // unluckily there is then no way to get an alpha-numeric keyboard
//							int number = Integer.parseInt(valueEdit.getText().toString());
//							valueEdit.setInputType(InputType.TYPE_CLASS_NUMBER);
//						} catch (NumberFormatException nfe) {
//							// do nothing
//						}
					}
				} else {
					if (autocompletePresetItem == null || (autocompletePresetItem != null && autocompletePresetItem.isFixedTag(row.keyEdit.getText().toString()))) {
						// Log.d(DEBUG_TAG,"lost focus");
						// our preset may have changed recalc
						setAutocompletePresetItem(rowLayout);
					} 
				}
			}
		});
		
		// This TextWatcher reacts to previously empty cells being filled to add additional rows where needed
		TextWatcher emptyWatcher = new TextWatcher() {
			private boolean wasEmpty;
			
			@Override
			public void onTextChanged(CharSequence s, int start, int before, int count) {
				// nop
			}
			
			@Override
			public void beforeTextChanged(CharSequence s, int start, int count, int after) {
				wasEmpty = row.isEmpty();
			}
			
			@Override
			public void afterTextChanged(Editable s) {
				if (wasEmpty == (s.length() > 0)) {
					// changed from empty to not-empty or vice versa
					row.enableCheckBox();
					ensureEmptyRow(rowLayout);
				}
			}
		};
		row.keyEdit.addTextChangedListener(emptyWatcher);
		row.valueEdit.addTextChangedListener(emptyWatcher);
		
		row.valueEdit.setOnItemClickListener(new OnItemClickListener() {
			@Override
			public void onItemClick(AdapterView<?> parent, View view, int position, long id) {
				Log.d("TagEdit","onItemClicked value");
				Object o = parent.getItemAtPosition(position);
				if (o instanceof Names.NameAndTags) {
					row.valueEdit.setText(((NameAndTags)o).getName());
					applyTagSuggestions(((NameAndTags)o).getTags());
				} else if (o instanceof ValueWithCount) {
					row.valueEdit.setText(((ValueWithCount)o).getValue());
				} else if (o instanceof StringWithDescription) {
					row.valueEdit.setText(((StringWithDescription)o).getValue());
				} else if (o instanceof String) {
					row.valueEdit.setText((String)o);
				}
			}
		});
		
		row.selected.setOnCheckedChangeListener(new OnCheckedChangeListener() {
			@Override
			public void onCheckedChanged(CompoundButton buttonView, boolean isChecked) {
				if (!row.isEmpty()) {
					if (isChecked) {
						tagSelected();
					} else {
						tagDeselected();
					}
				}
				if (row.isEmpty()) {
					row.deSelect();
				}
			}
		});
		
		if (row.isEmpty()) {
			row.disableCheckBox();
		}
		rowLayout.addView(row, (position == -1) ? rowLayout.getChildCount() : position);
		//

		return row;
	}
	
	/**
	 * A row representing an editable tag, consisting of edits for key and value, labels and a delete button.
	 * Needs to be static, otherwise the inflater will not find it.
	 * @author Jan
	 */
	public static class TagEditRow extends LinearLayout {
		
		private PropertyEditor owner;
		private AutoCompleteTextView keyEdit;
		private OffsettedAutoCompleteTextView valueEdit;
		private CheckBox selected;
		private ArrayList<String> tagValues;
				
		public TagEditRow(Context context) {
			super(context);
			owner = (PropertyEditor) (isInEditMode() ? null : context); // Can only be instantiated inside TagEditor or in Eclipse
		}
		
		public TagEditRow(Context context, AttributeSet attrs) {
			super(context, attrs);
			owner = (PropertyEditor) (isInEditMode() ? null : context); // Can only be instantiated inside TagEditor or in Eclipse
		}
		
//		public TagEditRow(Context context, AttributeSet attrs, int defStyle) {
//			super(context, attrs, defStyle);
//			owner = (TagEditor) (isInEditMode() ? null : context); // Can only be instantiated inside TagEditor or in Eclipse
//		}
		
		@Override
		protected void onFinishInflate() {
			super.onFinishInflate();
			if (isInEditMode()) return; // allow visual editor to work
			
			keyEdit = (AutoCompleteTextView)findViewById(R.id.editKey);
			keyEdit.setOnKeyListener(owner.myKeyListener);
			//lastEditKey.setSingleLine(true);
			
			valueEdit = (OffsettedAutoCompleteTextView)findViewById(R.id.editValue);
			valueEdit.setOnKeyListener(owner.myKeyListener);
			
			selected = (CheckBox) findViewById(R.id.tagSelected);

			OnClickListener autocompleteOnClick = new OnClickListener() {
				@Override
				public void onClick(View v) {
					if (v.hasFocus()) {
						((AutoCompleteTextView)v).showDropDown();
					}
				}
			};
			
			keyEdit.setOnClickListener(autocompleteOnClick);
			valueEdit.setOnClickListener(autocompleteOnClick);
		}
	
		@Override
		public void onSizeChanged(int w, int h, int oldw, int oldh) {
			super.onSizeChanged(w, h, oldw, oldh);
			// Log.d(DEBUG_TAG, "onSizeChanged");

			if (w == 0 && h == 0) {
				return;
			}
			// Log.d(DEBUG_TAG,"w=" + w +" h="+h);
			// this is not really satisfactory
			keyEdit.setDropDownAnchor(valueEdit.getId());
//			keyEdit.setDropDownVerticalOffset(-h);
//			valueEdit.setDropDownVerticalOffset(-h);
			valueEdit.setParentWidth(w);
			//			
		}

		/**
		 * Sets key and value values
		 * @param aTagKey the key value to set
		 * @param aTagValue the value value to set
		 * @return the TagEditRow object for convenience
		 */
		public TagEditRow setValues(String aTagKey, ArrayList<String> tagValues, boolean same) {
			Log.d(DEBUG_TAG, "key " + aTagKey + " value " + tagValues);
			keyEdit.setText(aTagKey);
			this.tagValues = tagValues;
			if (same) {
				if (tagValues != null && tagValues.size() > 0) {
					valueEdit.setText(tagValues.get(0));
				} else {
					valueEdit.setText("");
				}
			} else {
				valueEdit.setHint(R.string.tag_multi_value_hint);
			}
			return this;
		}
		
		public String getKey() {
			return keyEdit.getText().toString();
		}
		
		public String getValue() { // FIXME check if returning the textedit value is actually ok
			return valueEdit.getText().toString();
		}
		
		/**
		 * Deletes this row
		 */
		public void deleteRow() { //FIXME the references to owner.tagEditorFragemnt are likely suspect
			deleteRow((LinearLayout)owner.tagEditorFragment.getOurView());
		}
		
		/**
		 * Deletes this row
		 */
		public void deleteRow(LinearLayout rowLayout) { //FIXME the references to owner.tagEditorFragemnt are likely suspect
			View cf = owner.getCurrentFocus();
			if (cf == keyEdit || cf == valueEdit) {
				// about to delete the row that has focus!
				// try to move the focus to the next row or failing that to the previous row
				int current = owner.tagEditorFragment.rowIndex(this);
				if (!owner.tagEditorFragment.focusRow(current + 1)) owner.tagEditorFragment.focusRow(current - 1);
			}
			rowLayout.removeView(this);
			if (isEmpty() && owner.tagEditorFragment != null) {
				owner.tagEditorFragment.ensureEmptyRow();
			}
		}
		
		/**
		 * Checks if the fields in this row are empty
		 * @return true if both fields are empty, false if at least one is filled
		 */
		public boolean isEmpty() {
			return keyEdit.getText().toString().trim().equals("")
				&& valueEdit.getText().toString().trim().equals("");
		}
		
		// return the status of the checkbox
		@Override
		public boolean isSelected() {
			return selected.isChecked();
		}
		
		public void deSelect() {
			selected.setChecked(false);
		}
		
		public void disableCheckBox() {
			selected.setEnabled(false);
		}
		
		protected void enableCheckBox() {
			selected.setEnabled(true);
		}
	}
	
	/**
	 * Appy tags from name suggestion list, ask if overwriting
	 * @param tags
	 */
	private void applyTagSuggestions(Names.TagMap tags) {
		final LinkedHashMap<String, ArrayList<String>> currentValues = getKeyValueMap(true);
		
		boolean replacedValue = false;	
		
		// Fixed tags, always have a value. We overwrite mercilessly.
		for (Entry<String, String> tag : tags.entrySet()) {
			ArrayList<String> oldValue = currentValues.put(tag.getKey(), Util.getArrayList(tag.getValue()));
			if (oldValue != null && oldValue.size() > 0 && !oldValue.contains(tag.getValue())) replacedValue = true;
		}
		if (replacedValue) {
			Builder dialog = new AlertDialog.Builder(getActivity());
			dialog.setTitle(R.string.tag_editor_name_suggestion);
			dialog.setMessage(R.string.tag_editor_name_suggestion_overwrite_message);
			dialog.setPositiveButton(R.string.replace, new DialogInterface.OnClickListener() {
				@Override
				public void onClick(DialogInterface dialog, int which) {
					loadEdits(currentValues);// FIXME
				}
			});
			dialog.setNegativeButton(R.string.cancel, null);
			dialog.create().show();
		} else
			loadEdits(currentValues);// FIXME
		
// TODO while applying presets automatically seems like a good idea, it needs some further thought
		if (prefs.enableAutoPreset()) {
			PresetItem p = Preset.findBestMatch(((PropertyEditor)getActivity()).presets,getKeyValueMapSingle(false)); // FIXME
			if (p!=null) {
				applyPreset(p, false, false); 
			}
		}
	}
	
	protected synchronized void tagSelected() {
		LinearLayout rowLayout = (LinearLayout) getOurView();
		if (tagSelectedActionModeCallback == null) {
			tagSelectedActionModeCallback = new TagSelectedActionModeCallback(this, rowLayout);
			((SherlockFragmentActivity)getActivity()).startActionMode(tagSelectedActionModeCallback);
		}	
	}
	
	protected synchronized void tagDeselected() {
		if (tagSelectedActionModeCallback != null) {
			if (tagSelectedActionModeCallback.tagDeselected()) {
				tagSelectedActionModeCallback = null;
			}
		}	
	}
	
	
	protected void selectAllTags() {
		LinearLayout rowLayout = (LinearLayout) getOurView();
		if (loaded) {
			int i = rowLayout.getChildCount();
			while (--i >= 0) { 
				TagEditRow row = (TagEditRow)rowLayout.getChildAt(i);
				if (row.selected.isEnabled()) {
					row.selected.setChecked(true);
				}
			}
		}
	}
	
	protected void deselectAllTags() {
		LinearLayout rowLayout = (LinearLayout) getOurView();
		if (loaded) {
			int i = rowLayout.getChildCount();
			while (--i >= 0) { 
				TagEditRow row = (TagEditRow)rowLayout.getChildAt(i);
				if (row.selected.isEnabled()) {
					row.selected.setChecked(false);
				}
			}	
		}	
	}
	
	/**
	 * Ensures that at least one empty row exists (creating one if needed)
	 * @return the first empty row found (or the one created), or null if loading was not finished (loaded == false)
	 */
	private TagEditRow ensureEmptyRow() {
		LinearLayout rowLayout = (LinearLayout) getOurView();
		return ensureEmptyRow(rowLayout);
	}
	
	/**
	 * Ensures that at least one empty row exists (creating one if needed)
	 * @return the first empty row found (or the one created), or null if loading was not finished (loaded == false)
	 */
	private TagEditRow ensureEmptyRow(LinearLayout rowLayout) {
		TagEditRow ret = null;
		if (loaded) {
			int i = rowLayout.getChildCount();
			while (--i >= 0) { 
				TagEditRow row = (TagEditRow)rowLayout.getChildAt(i);
				boolean isEmpty = row.isEmpty();
				if (ret == null) ret = isEmpty ? row : insertNewEdit(rowLayout,"", new ArrayList<String>(), -1);
				else if (isEmpty) row.deleteRow(rowLayout);
			}
			if (ret == null) ret = insertNewEdit(rowLayout,"", new ArrayList<String>(), -1);
		}
		return ret;
	}
	
	/**
	 * Focus on the value field of the first tag with non empty key and empty value 
	 * @param key
	 * @return
	 */
	private boolean focusOnEmptyValue() {
		LinearLayout rowLayout = (LinearLayout) getOurView();
		return focusOnEmptyValue(rowLayout);
	}
	
	private boolean focusOnEmptyValue(LinearLayout rowLayout) {		
		boolean found = false;
		for (int i = 0; i < rowLayout.getChildCount(); i++) {
			TagEditRow ter = (TagEditRow)rowLayout.getChildAt(i);
			if (ter.getKey() != null && !ter.getKey().equals("") && ter.getValue().equals("")) {
				focusRowValue(rowLayout, rowIndex(rowLayout,ter));
				found = true;
				break;
			}
		}
		return found;
	}
	
	/**
	 * Move the focus to the key field of the specified row.
	 * @param index The index of the row to move to, counting from 0.
	 * @return true if the row was successfully focussed, false otherwise.
	 */
	private boolean focusRow(int index) {
		LinearLayout rowLayout = (LinearLayout) getOurView();
		TagEditRow row = (TagEditRow)rowLayout.getChildAt(index);
		return row != null && row.keyEdit.requestFocus();
	}
	

	/**
	 * Move the focus to the value field of the specified row.
	 * @param index The index of the row to move to, counting from 0.
	 * @return true if the row was successfully focussed, false otherwise.
	 */
	private boolean focusRowValue(LinearLayout rowLayout, int index) {
		TagEditRow row = (TagEditRow)rowLayout.getChildAt(index);
		return row != null && row.valueEdit.requestFocus();
	}


	/**
	 * Given a tag edit row, calculate its position.
	 * @param row The tag edit row to find.
	 * @return The position counting from 0 of the given row, or -1 if it couldn't be found.
	 */
	private int rowIndex(TagEditRow row) {
		LinearLayout rowLayout = (LinearLayout) getOurView();
		return rowIndex(rowLayout, row);
	}

	private int rowIndex(LinearLayout rowLayout,TagEditRow row) {		
		for (int i = rowLayout.getChildCount() - 1; i >= 0; --i) {
			if (rowLayout.getChildAt(i) == row) return i;
		}
		return -1;
	}


	/**
	 * Focus on the value field of a tag with key "key" 
	 * @param key
	 * @return
	 */
	private boolean focusOnValue(LinearLayout rowLayout, String key) {
		boolean found = false;
		for (int i = rowLayout.getChildCount() - 1; i >= 0; --i) {
			TagEditRow ter = (TagEditRow)rowLayout.getChildAt(i);
			if (ter.getKey().equals(key)) {
				focusRowValue(rowLayout, rowIndex(rowLayout, ter));
				found = true;
				break;
			}
		}
		return found;
	}
		
	/**
	 * Applies a preset (e.g. selected from the dialog or MRU), i.e. adds the tags from the preset to the current tag set
	 * @param item the preset to apply
	 */
	void applyPreset(PresetItem item) {
		applyPreset(item, false, true);
	}
	
	/**
	 * Applies a preset (e.g. selected from the dialog or MRU), i.e. adds the tags from the preset to the current tag set
	 * @param item the preset to apply
	 * @param addOptional TODO
	 */
	private void applyPreset(PresetItem item, boolean addOptional, boolean addToMRU) {
		autocompletePresetItem = item;
		LinkedHashMap<String, ArrayList<String>> currentValues = getKeyValueMap(true);
		
		boolean replacedValue = false;	
		
		// remove everything that doesn't have a value
		// given that these are likely leftovers from a previous preset
		Set<String> keySet = new HashSet<String>(currentValues.keySet()); // shallow copy
		for (String key:keySet) {
			ArrayList<String>list = currentValues.get(key);
			if (list == null || list.size() == 0) {
				currentValues.remove(key);
			}
		}
		
		// Fixed tags, always have a value. We overwrite mercilessly.
		for (Entry<String, StringWithDescription> tag : item.getFixedTags().entrySet()) {
			String v = tag.getValue().getValue();
			ArrayList<String> oldValue = currentValues.put(tag.getKey(), Util.getArrayList(v));
			if (oldValue != null && oldValue.size() > 0 && !oldValue.contains(v)) {
				replacedValue = true;
			}
		}
		
		// Recommended tags, no fixed value is given. We add only those that do not already exist.
		for (Entry<String, StringWithDescription[]> tag : item.getRecommendedTags().entrySet()) {
			if (!currentValues.containsKey(tag.getKey())) {
				currentValues.put(tag.getKey(), Util.getArrayList(""));
			}
		}
		
		// Optional tags, no fixed value is given. We add only those that do not already exist.
		if (addOptional) {
			for (Entry<String, StringWithDescription[]> tag : item.getOptionalTags().entrySet()) {
				if (!currentValues.containsKey(tag.getKey())) {
					currentValues.put(tag.getKey(), Util.getArrayList(""));
				}
			}
		}

		loadEdits(currentValues);
		if (replacedValue) Toast.makeText(getActivity(), R.string.toast_preset_overwrote_tags, Toast.LENGTH_LONG).show();
		
		//
		if (addToMRU) {
			Preset[] presets = Application.getCurrentPresets(getActivity());
			if (presets != null) {
				for (Preset p:presets) {
					if (p.contains(item)) {
						p.putRecentlyUsed(item);
						break;
					}
				}
			}
			recreateRecentPresetView();
		}
		focusOnEmptyValue();
	}
	
	protected void recreateRecentPresetView() {
		Log.d(DEBUG_TAG,"Updating MRU prests");
		FragmentManager fm = getChildFragmentManager();
		Fragment recentPresetsFragment = fm.findFragmentByTag("recentpresets_fragment");
		if (recentPresetsFragment != null) {
			((RecentPresetsFragment)recentPresetsFragment).recreateRecentPresetView();
		}
	}
	
	
	/**
	 * Merge a set of tags in to the current ones
	 * @param newTags
	 * @param replace // FIXME
	 */
	private void mergeTags(Map<String, String> newTags, boolean replace) {
		LinkedHashMap<String, ArrayList<String>> currentValues = getKeyValueMap(true);
		
		boolean replacedValue = false;	
		
		// Fixed tags, always have a value. We overwrite mercilessly.
		for (Entry<String, String> tag : newTags.entrySet()) {
			ArrayList<String> oldValue = currentValues.put(tag.getKey(), Util.getArrayList(tag.getValue()));
			if (oldValue != null && oldValue.size() > 0 && !oldValue.contains(tag.getValue())) {
				replacedValue = true;
			}
		}
		
		loadEdits(currentValues);
		// FIXME text if (replacedValue) Toast.makeText(getActivity(), R.string.toast_preset_overwrote_tags, Toast.LENGTH_LONG).show();
		focusOnEmptyValue();
	}
	
	/**
	 * Merge a set of tags in to the current ones, with potentially empty keys
	 * @param newTags
	 * @param replace // FIXME
	 */
	private void mergeTags(ArrayList<KeyValue> newTags, boolean replace) {
		LinkedHashMap<String, ArrayList<String>> currentValues = getKeyValueMap(true);
		HashMap<String,KeyValue> keyIndex = new HashMap<String, KeyValue>(); // needed for de-duping
		
		ArrayList<KeyValue> keysAndValues = new ArrayList<KeyValue>();
		for (String key:currentValues.keySet()) {
			KeyValue keyValue = new KeyValue(key, currentValues.get(key));
			keysAndValues.add(keyValue);
			keyIndex.put(key, keyValue);
		}
		
		boolean replacedValue = false;	
		
		// 
		for (KeyValue tag : newTags) {
			KeyValue keyValue = keyIndex.get(tag.getKey());
			if (keyValue != null) { // exists
				keyValue.setValue(tag.getValue());
				replacedValue = true;
			} else {
				keysAndValues.add(new KeyValue(tag.getKey(),tag.getValue()));
			}
		}
		
		// this code needs to be duplicated because we can't use a map here
		LinearLayout rowLayout = (LinearLayout) getOurView();
		loaded = false;
		rowLayout.removeAllViews();
		for (KeyValue keyValue:keysAndValues) {
			insertNewEdit(rowLayout, keyValue.getKey(), keyValue.getValues(), -1);
		}
		loaded = true;
		ensureEmptyRow(rowLayout);
		
		// FIXME text if (replacedValue) Toast.makeText(getActivity(), R.string.toast_preset_overwrote_tags, Toast.LENGTH_LONG).show();
		focusOnEmptyValue();
	}
	
	@Override
	public void onCreateOptionsMenu(final Menu menu, final MenuInflater inflater) {
		// final MenuInflater inflater = getSupportMenuInflater();
		super.onCreateOptionsMenu(menu, inflater);
		inflater.inflate(R.menu.tag_menu, menu);
		menu.findItem(R.id.tag_menu_mapfeatures).setEnabled(NetworkStatus.isConnected(Application.mainActivity));
	}
	
	
	@Override
	public void onPrepareOptionsMenu(Menu menu) {
		super.onPrepareOptionsMenu(menu);
		// disable address tagging for stuff that won't have an address
		// menu.findItem(R.id.tag_menu_address).setVisible(!type.equals(Way.NAME) || element.hasTagKey(Tags.KEY_BUILDING));
	}
	
	@Override
	public boolean onOptionsItemSelected(final MenuItem item) {
		switch (item.getItemId()) {
		case android.R.id.home:
			((PropertyEditor)getActivity()).sendResultAndFinish();
			return true;
		case R.id.tag_menu_address:
			loadEdits(Address.predictAddressTags(getType(),getOsmId(),
					((StreetTagValueAutocompletionAdapter)getStreetNameAutocompleteAdapter(null)).getElementSearch(), 
					getKeyValueMap(false), Address.DEFAULT_HYSTERESIS));
			return true;
		case R.id.tag_menu_sourcesurvey:
			doSourceSurvey();
			return true;
		case R.id.tag_menu_apply_preset:
			PresetItem pi = Preset.findBestMatch(((PropertyEditor)getActivity()).presets,getKeyValueMapSingle(false)); // FIXME
			if (pi!=null) {
				applyPreset(pi, true, false); 
			}
			return true;
		case R.id.tag_menu_paste:
			doPaste(true);
			return true;
		case R.id.tag_menu_paste_from_clipboard:
			ArrayList<KeyValue> paste = ClipboardUtils.getKeyValues(getActivity());
			if (paste != null) {
				mergeTags(paste, false);
			}
			return true;
		case R.id.tag_menu_revert:
			doRevert();
			return true;
		case R.id.tag_menu_mapfeatures:
			Uri uri = null;
			LinkedHashMap<String, String> map = getKeyValueMapSingle(false); // FIXME
			if (map !=null) {
				PresetItem p =  Preset.findBestMatch(((PropertyEditor)getActivity()).presets,map);
				if (p != null) {
					try {
						uri = p.getMapFeatures();
					} catch (NullPointerException npe) {
						// 
						Log.d(DEBUG_TAG,"Preset " + p.getName() + " has no/invalid map feature uri");
					}
				}
			}
			if (uri == null) {
				uri = Uri.parse(getString(R.string.link_mapfeatures));
			}
			Intent intent = new Intent(Intent.ACTION_VIEW, uri);
			startActivity(intent);
			return true;
		case R.id.tag_menu_resetMRU:
			for (Preset p:((PropertyEditor)getActivity()).presets)
				p.resetRecentlyUsed();
			((PropertyEditor)getActivity()).recreateRecentPresetView();
			return true;
		case R.id.tag_menu_reset_address_prediction:
			// simply overwrite with an empty file
			Address.resetLastAddresses();
			return true;
		case R.id.tag_menu_help:
			HelpViewer.start(getActivity(), R.string.help_propertyeditor);
			return true;
		}
		
		return false;
	}
	
	/**
	 * Collect all key-value pairs into a LinkedHashMap<String,String>
	 * 
	 * @param allowBlanks If true, includes key-value pairs where one or the other is blank.
	 * @return The LinkedHashMap<String,String> of key-value pairs.
	 */
	LinkedHashMap<String,ArrayList<String>> getKeyValueMap(final boolean allowBlanks) {
		LinearLayout rowLayout = (LinearLayout) getOurView();
		return getKeyValueMap(rowLayout, allowBlanks);
	}	
		
	LinkedHashMap<String,ArrayList<String>> getKeyValueMap(LinearLayout rowLayout, final boolean allowBlanks) {
		
		final LinkedHashMap<String,ArrayList<String>> tags = new LinkedHashMap<String, ArrayList<String>>();
		
		if (rowLayout == null && savedTags != null) {		
			return savedTags;
		}
		
		processKeyValues(rowLayout, new KeyValueHandler() {
			@Override
			public void handleKeyValue(final EditText keyEdit, final EditText valueEdit, final ArrayList<String> tagValues) {
				String key = keyEdit.getText().toString().trim();
				String value = valueEdit.getText().toString().trim();
				boolean valueBlank = "".equals(value);
				boolean bothBlank = "".equals(key) && valueBlank;
				boolean neitherBlank = !"".equals(key) && !valueBlank;
				if (!bothBlank) {
					// both blank is never acceptable
					if (neitherBlank || allowBlanks || (valueBlank && tagValues != null && tagValues.size()>0)) {
						if (valueBlank) {
							tags.put(key, tagValues);
						} else {
							tags.put(key, Util.getArrayList(value));
						}
					}
				}
			}
		});
//		for (String key:tags.keySet()) {
//			Log.d(DEBUG_TAG,"getKeyValueMap Key " + key + " " + tags.get(key));
//		}
		return tags;
	}	
	
	/**
	 * Version of above that ignores multiple values
	 * @param allowBlanks
	 * @return
	 */
	LinkedHashMap<String,String> getKeyValueMapSingle(final boolean allowBlanks) {
		LinearLayout rowLayout = (LinearLayout) getOurView();
		return getKeyValueMapSingle(rowLayout, allowBlanks);
	}	
		
	LinkedHashMap<String,String> getKeyValueMapSingle(LinearLayout rowLayout, final boolean allowBlanks) {
		
		final LinkedHashMap<String,String> tags = new LinkedHashMap<String, String>();
		if (rowLayout == null && savedTags != null) {
			// we've been stopped and the view hasn't been recreated
			for (String key:savedTags.keySet()) {
				ArrayList<String> values = savedTags.get(key);
				String value = (values != null && values.size() > 0 ? values.get(0):"");
				if (!("".equals(value) && !allowBlanks)) {
					tags.put(key, value);
				}
			}
			return tags;
		}
		processKeyValues(rowLayout, new KeyValueHandler() {
			@Override
			public void handleKeyValue(final EditText keyEdit, final EditText valueEdit, final ArrayList<String> tagValues) {
				String key = keyEdit.getText().toString().trim();
				String value = valueEdit.getText().toString().trim();
				boolean valueBlank = "".equals(value);
				boolean bothBlank = "".equals(key) && valueBlank;
				boolean neitherBlank = !"".equals(key) && !valueBlank;
				if (!bothBlank) {
					// both blank is never acceptable
					boolean hasValues =  tagValues != null && tagValues.size()>0;
					if (neitherBlank || allowBlanks || (valueBlank && hasValues)) {
						if (valueBlank && hasValues) {
							tags.put(key, tagValues.get(0)); // FIXME
						} else {
							tags.put(key, value);
						}
					}
				}
			}
		});
		return tags;
	}	
	
	/**
	 * Given an edit field of an OSM key value, determine it's corresponding source key.
	 * For example, the source of "name" is "source:name". The source of "source" is
	 * "source". The source of "mf:name" is "mf.source:name".
	 * @param keyEdit The edit field of the key to be sourced.
	 * @return The source key for the given key.
	 */
	private static String sourceForKey(final String key) {
		String result = "source";
		if (key != null && !key.equals("") && !key.equals("source")) {
			// key is neither blank nor "source"
			// check if it's namespaced
			int i = key.indexOf(':');
			if (i == -1) {
				result = "source:" + key;
			} else {
				// handle already namespaced keys as per
				// http://wiki.openstreetmap.org/wiki/Key:source
				result = key.substring(0, i) + ".source" + key.substring(i);
			}
		}
		return result;
	}
	
	private void doSourceSurvey() { // FIXME
		// determine the key (if any) that has the current focus in the key or its value
		final String[] focusedKey = new String[]{null}; // array to work around unsettable final
		processKeyValues(new KeyValueHandler() {
			@Override
			public void handleKeyValue(final EditText keyEdit, final EditText valueEdit, final ArrayList<String> tagValues) {
				if (keyEdit.isFocused() || valueEdit.isFocused()) {
					focusedKey[0] = keyEdit.getText().toString().trim();
				}
			}
		});
		// ensure source(:key)=survey is tagged
		final String sourceKey = sourceForKey(focusedKey[0]);
		final boolean[] sourceSet = new boolean[]{false}; // array to work around unsettable final
		processKeyValues(new KeyValueHandler() {
			@Override
			public void handleKeyValue(final EditText keyEdit, final EditText valueEdit, final ArrayList<String> tagValues) {
				if (!sourceSet[0]) {
					String key = keyEdit.getText().toString().trim();
					String value = valueEdit.getText().toString().trim();
					// if there's a blank row - use them
					if (key.equals("") && value.equals("")) {
						key = sourceKey;
						keyEdit.setText(key);
					}
					if (key.equals(sourceKey)) {
						valueEdit.setText(Tags.VALUE_SURVEY);
						sourceSet[0] = true;
					}
				}
			}
		});
		if (!sourceSet[0]) {
			// source wasn't set above - add a new pair
			ArrayList<String> v = new ArrayList<String>();
			v.add(Tags.VALUE_SURVEY);
			insertNewEdit((LinearLayout) getOurView(),sourceKey, v, -1);
		}
	}
	
	private void doPaste(boolean replace) {
		if (copiedTags != null) {
			mergeTags(copiedTags, replace);
		} else {
			Map<String, String> copied = savingHelper.load(((PropertyEditor)getActivity()).COPIED_TAGS_FILE, false);
			if (copied != null) {
				mergeTags(copied, replace);
			}
		}
	}
		
	/**
	 * reload original arguments
	 */
	private void doRevert() {
		loadEdits(buildEdits());
	}
	
	/**
	 * @return the OSM ID of the element currently edited by the editor
	 */
	public long getOsmId() { // FIXME
		return osmIds[0];
	}
	
	
	public String getType() {// FIXME
		return types[0];
	}
	
	/**
	 * Get all key values currently in the editor, optionally skipping one field.
	 * @param ignoreEdit optional - if not null, this key field will be skipped,
	 *                              i.e. the key  in it will not be included in the output
	 * @return the set of all (or all but one) keys currently entered in the edit boxes
	 */
	private Set<String> getUsedKeys(LinearLayout rowLayout, final EditText ignoreEdit) {
		final HashSet<String> keys = new HashSet<String>();
		processKeyValues(rowLayout,new KeyValueHandler() {
			@Override
			public void handleKeyValue(final EditText keyEdit, final EditText valueEdit, final ArrayList<String> tagValues) {
				if (!keyEdit.equals(ignoreEdit)) {
					String key = keyEdit.getText().toString().trim();
					if (key.length() > 0) {
						keys.add(key);
					}
				}
			}
		});
		return keys;
	}
	
	void deselectHeaderCheckBox() {
		CheckBox headerCheckBox = (CheckBox) getView().findViewById(R.id.header_tag_selected);
		headerCheckBox.setChecked(false);
	}
	
	/**
	 * Return the view we have our rows in and work around some android craziness
	 * @return
	 */
	public View getOurView() {
		// android.support.v4.app.NoSaveStateFrameLayout
		View v =  getView();	
		if (v != null) {
			if ( v.getId() == R.id.edit_row_layout) {
				Log.d(DEBUG_TAG,"got correct view in getView");
				return v;
			} else {
				v = v.findViewById(R.id.edit_row_layout);
				if (v == null) {
					Log.d(DEBUG_TAG,"didn't find R.id.edit_row_layout");
				}  else {
					Log.d(DEBUG_TAG,"Found R.id.edit_row_layout");
				}
				return v;
			}
		} else {
			Log.d(DEBUG_TAG,"got null view in getView");
		}
		return null;
	}
	
	/**
	 * Return tags copied or cut
	 * @return
	 */
	public LinkedHashMap<String,String> getCopiedTags() {
		return (LinkedHashMap<String, String>) copiedTags;
	}

	public void enableRecentPresets() {
		FragmentManager fm = getChildFragmentManager();
		Fragment recentPresetsFragment = fm.findFragmentByTag("recentpresets_fragment");
		if (recentPresetsFragment != null) {
			((RecentPresetsFragment)recentPresetsFragment).enable();
		}
	}
	
	public void disableRecentPresets() {
		FragmentManager fm = getChildFragmentManager();
		Fragment recentPresetsFragment = fm.findFragmentByTag("recentpresets_fragment");
		if (recentPresetsFragment != null) {
			((RecentPresetsFragment)recentPresetsFragment).disable();
		}
	}

	/**
	 * update the original list of tags to reflect edits
	 * @return
	 */
	public ArrayList<LinkedHashMap<String, String>> getUpdatedTags() {
		@SuppressWarnings("unchecked")
		ArrayList<LinkedHashMap<String,String>> oldTags = (ArrayList<LinkedHashMap<String,String>>)getArguments().getSerializable("tags");
		// make a (nearly) full copy
		ArrayList<LinkedHashMap<String,String>> newTags = new ArrayList<LinkedHashMap<String,String>>();
		for (LinkedHashMap<String,String> map:oldTags) {
			newTags.add((LinkedHashMap<String, String>) map.clone());
		}
		
		LinkedHashMap<String,ArrayList<String>> edits = getKeyValueMap(true);
		if (edits == null) {
			return oldTags;
		}
		
		for (LinkedHashMap<String,String> map:newTags) {
			for (String key:new TreeSet<String>(map.keySet())) {
				if (edits.containsKey(key)) {
					if (edits.get(key).size()==1) {
						if (!edits.get(key).get(0).trim().equals("")) {
							map.put(key, edits.get(key).get(0));
						} else {
							map.remove(key); // zap stuff with empty values
						}
					} 
				} else { // key deleted
					map.remove(key);
				}
			}
			// check for new tags
			for (String editsKey:edits.keySet()) {
				if (!map.containsKey(editsKey) && edits.get(editsKey).size()==1 && !edits.get(editsKey).get(0).trim().equals("")) { // zap empty stuff
					map.put(editsKey,edits.get(editsKey).get(0));
				}
			}
		}
		return newTags;
	}
}<|MERGE_RESOLUTION|>--- conflicted
+++ resolved
@@ -196,10 +196,7 @@
 		} else {
 			// Restore activity from saved state
 			Log.d(DEBUG_TAG, "Restoring from savedInstanceState");
-<<<<<<< HEAD
-=======
 			@SuppressWarnings("unchecked")
->>>>>>> be65b76d
 			Map<String, ArrayList<String>> temp = (Map<String, ArrayList<String>>) savedInstanceState.getSerializable("SAVEDTAGS");
 			savedTags = new LinkedHashMap<String, ArrayList<String>>();
 			savedTags.putAll(temp);
@@ -513,19 +510,6 @@
 					}
 				}
 				if (autocompletePresetItem != null) { // note this will use the last applied preset which may be wrong FIXME
-<<<<<<< HEAD
-					values = autocompletePresetItem.getAutocompleteValues(key);
-				} 
-				if ((values == null || values.isEmpty()) && ((PropertyEditor)getActivity()).presets != null && elements[0] != null) { // FIXME
-					values = Preset.getAutocompleteValues(((PropertyEditor)getActivity()).presets,elements[0].getType(), key);
-				}
-				if (values != null && !values.isEmpty()) {
-					ArrayList<String> result = new ArrayList<String>(values);
-					Collections.sort(result);
-					for (String s:result) {
-						if (counter != null && counter.containsKey(s)) {
-							continue; // skip stuff that is already listed
-=======
 					Collection<StringWithDescription> values = autocompletePresetItem.getAutocompleteValues(key);
 					Log.d(DEBUG_TAG,"setting autocomplete adapter for values " + values);
 					if (values != null && !values.isEmpty()) {
@@ -536,7 +520,6 @@
 								continue; // skip stuff that is already listed
 							}
 							adapter2.add(new ValueWithCount(s.getValue(), s.getDescription()));
->>>>>>> be65b76d
 						}
 					} else if (autocompletePresetItem.isFixedTag(key)) {
 						for (StringWithDescription s:Preset.getAutocompleteValues(((PropertyEditor)getActivity()).presets,elements[0].getType(), key)) {
