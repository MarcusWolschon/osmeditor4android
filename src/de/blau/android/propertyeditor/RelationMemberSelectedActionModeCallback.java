package de.blau.android.propertyeditor;

import java.util.ArrayList;

import android.content.Context;
import android.support.v4.app.Fragment;
import android.util.Log;
import android.view.View;
import android.widget.LinearLayout;

import com.actionbarsherlock.app.SherlockFragmentActivity;
import com.actionbarsherlock.view.ActionMode;
import com.actionbarsherlock.view.Menu;
import com.actionbarsherlock.view.MenuItem;

import de.blau.android.Application;
import de.blau.android.DialogFactory;
import de.blau.android.Logic;
import de.blau.android.R;
import de.blau.android.osm.Relation;
import de.blau.android.osm.RelationMemberDescription;
import de.blau.android.prefs.Preferences;
import de.blau.android.propertyeditor.RelationMembersFragment.Connected;
import de.blau.android.propertyeditor.RelationMembersFragment.RelationMemberRow;
import de.blau.android.util.ThemeUtils;

public class RelationMemberSelectedActionModeCallback extends SelectedRowsActionModeCallback {
	
	private static final String DEBUG_TAG = RelationMemberSelectedActionModeCallback.class.getSimpleName();
	
	// pm: protected static final int MENU_ITEM_DELETE = 1;
	// pm: private static final int MENU_ITEM_COPY = 2;
	// pm: private static final int MENU_ITEM_CUT = 3;
	// pm: protected static final int MENU_ITEM_HELP = 15;
	private static final int MENU_ITEM_MOVE_UP = 4;
	private static final int MENU_ITEM_MOVE_DOWN = 5;
	private static final int MENU_ITEM_SORT = 6;
	private static final int MENU_ITEM_DOWNLOAD = 7;
	private static final int MENU_ITEM_TOP = 8;
	private static final int MENU_ITEM_BOTTOM = 9;
	private static final int MENU_ITEM_MOVE_TOP = 10;
	private static final int MENU_ITEM_MOVE_BOTTOM = 11;
	

	public RelationMemberSelectedActionModeCallback(Fragment caller, LinearLayout rows) {
		super(caller, rows);
	}
	
	@Override
	public boolean onCreateActionMode(ActionMode mode, Menu menu) {
		super.onCreateActionMode(mode, menu);
		mode.setTitle(R.string.tag_action_members_title);
		return true;
	}

	@Override
	public boolean onPrepareActionMode(ActionMode mode, Menu menu) {
		super.onPrepareActionMode(mode, menu);
		Context context = caller.getActivity();
		
		menu.add(Menu.NONE, MENU_ITEM_MOVE_UP, Menu.NONE, R.string.tag_menu_move_up)
		.setIcon(ThemeUtils.getResIdFromAttribute(context, R.attr.menu_up));
		
		menu.add(Menu.NONE, MENU_ITEM_MOVE_DOWN, Menu.NONE, R.string.tag_menu_move_down)
		.setIcon(ThemeUtils.getResIdFromAttribute(context, R.attr.menu_down));
		
//		menu.add(Menu.NONE, MENU_ITEM_SORT, Menu.NONE, R.string.tag_menu_sort)
//		.setIcon(ThemeUtils.getResIdFromAttribute(context, R.attr.menu_sort));
		
		// we only display the download button if at least one of the selected elements isn't downloaded 
		boolean nonDownloadedSelected = false;
		final int size = rows.getChildCount();
		for (int i = 0; i < size; i++) {
			RelationMemberRow row = (RelationMemberRow) rows.getChildAt(i);
			if (row.isSelected() && !row.getRelationMemberDescription().downloaded()) {
				nonDownloadedSelected = true;
				break;
			}
		} 
		if (nonDownloadedSelected) {
			menu.add(Menu.NONE, MENU_ITEM_DOWNLOAD, Menu.NONE, R.string.tag_menu_download)
			.setIcon(ThemeUtils.getResIdFromAttribute(context, R.attr.menu_download));
		}
		
		menu.add(Menu.NONE, MENU_ITEM_TOP, Menu.NONE, R.string.tag_menu_top);
		
		menu.add(Menu.NONE, MENU_ITEM_BOTTOM, Menu.NONE, R.string.tag_menu_bottom);
		
		menu.add(Menu.NONE, MENU_ITEM_MOVE_TOP, Menu.NONE, R.string.tag_menu_move_top);
		
		menu.add(Menu.NONE, MENU_ITEM_MOVE_BOTTOM, Menu.NONE, R.string.tag_menu_move_bottom);
		
		return true;
	}
	
	@Override
	public boolean onActionItemClicked(ActionMode mode, MenuItem item) {
		super.onActionItemClicked(mode, item);
		return performAction(item.getItemId());
	}
	
	private boolean performAction(int action) {

		final int size = rows.getChildCount();
		ArrayList<RelationMemberRow> selected = new ArrayList<RelationMemberRow>();
		ArrayList<Integer> selectedPos = new ArrayList<Integer>();
		for (int i = 0; i < size; i++) {
			View view = rows.getChildAt(i);
			RelationMemberRow row = (RelationMemberRow)view;
			if (row.isSelected()) {
				selected.add(row);
				selectedPos.add(i);
			}
		} 
		int selectedCount = selectedPos.size();
		int change = 1;
		switch (action) {
<<<<<<< HEAD
		case MENU_ITEM_DELETE: // nOTE real work is don in super
			((RelationMembersFragment) caller).resetIcons();
=======
		case MENU_ITEM_DELETE: // Note real work is done in super
			((RelationMembersFragment) caller).setIcons();
>>>>>>> d7fc0f17
			return true;
		case MENU_ITEM_MOVE_TOP:
			change = selectedPos.get(0).intValue();
		case MENU_ITEM_MOVE_UP:
			for (int i = 0;i<selectedCount;i++) {
				int p = selectedPos.get(i).intValue();
				int newPos = p - change;
				rows.removeViewAt(p);
				if (newPos < 0) {
					// one row removed at top. fix up positions
					selectedPos.set(i,size-1);
					for (int j=i+1;j<selectedCount;j++) {
						selectedPos.set(j,selectedPos.get(j)-1);
					}	
					rows.addView(selected.get(i)); // add at end
					break;
				} else {
					selectedPos.set(i,newPos);
					rows.addView(selected.get(i),newPos);
				}
			}
			// this has some heuristics to avoid the selected row vanishing behind the top bars
			((RelationMembersFragment)caller).scrollToRow(selected.get(0),true, action==MENU_ITEM_MOVE_TOP || forceScroll(selectedPos.get(0),size));
<<<<<<< HEAD
			((RelationMembersFragment)caller).resetIcons();
=======
			((RelationMembersFragment)caller).setIcons();
>>>>>>> d7fc0f17
			return true;
		case MENU_ITEM_MOVE_BOTTOM:
			change = size - selectedPos.get(selectedCount-1).intValue() -1;
		case MENU_ITEM_MOVE_DOWN:
			for (int i = selectedCount-1;i>=0;i--) {
				int p = selectedPos.get(i).intValue();
				int newPos = p + change;
				rows.removeViewAt(p);
				if (newPos > size -1) {
					// one row removed at bottom. fix up positions
					selectedPos.set(i,0);
					for (int j=i-1;j>=0;j--) {
						selectedPos.set(j,selectedPos.get(j)+1);
					}	
					rows.addView(selected.get(i),0); // add at end
					break;
				} else {
					selectedPos.set(i,newPos);
					rows.addView(selected.get(i),newPos);
				}
			}
			// this has some heuristics to avoid the selected row vanishing behind the bottom actionbar
			((RelationMembersFragment)caller).scrollToRow(selected.get(selected.size()-1),false, action==MENU_ITEM_MOVE_BOTTOM || forceScroll(selectedPos.get(selected.size()-1),size));
<<<<<<< HEAD
			((RelationMembersFragment)caller).resetIcons();
=======
			((RelationMembersFragment)caller).setIcons();
>>>>>>> d7fc0f17
			return true;
		case MENU_ITEM_TOP:
		case MENU_ITEM_BOTTOM:
			((RelationMembersFragment)caller).scrollToRow(null,action==MENU_ITEM_TOP,false);
			return true;
		case MENU_ITEM_DOWNLOAD:
			((SherlockFragmentActivity)caller.getActivity()).setSupportProgressBarIndeterminateVisibility(true);
			Preferences prefs = new Preferences(caller.getActivity());
			if (selectedCount < size) {
				for (int i = 0;i<selectedCount;i++) {
					RelationMemberRow row = selected.get(i);
					if (!row.getRelationMemberDescription().downloaded()) {
						if (Logic.downloadElement(caller.getActivity(), prefs.getServer(), row.getType(), row.getOsmId(), false, false) == 0) {
							updateRow(row, selectedPos.get(i));
							selected.set(i,row);
						}
					}
				}
			} else if (Logic.downloadElement(caller.getActivity(), prefs.getServer(), Relation.NAME, ((RelationMembersFragment)caller).getOsmId(), true, false) == 0) { // everything selected
				for (int i = 0;i<selectedCount;i++) {
					RelationMemberRow row = selected.get(i);
					if (!row.getRelationMemberDescription().downloaded()) {
						updateRow(row, selectedPos.get(i));
						selected.set(i,row);
					}
				}
				if (currentAction != null) { // finish and de-select
					currentAction.finish();
				}
			}
			((RelationMembersFragment)caller).setIcons();
			((SherlockFragmentActivity)caller.getActivity()).setSupportProgressBarIndeterminateVisibility(false);
			invalidate();
			return true;
		default: return false;
		}
	}
	
	private void updateRow(RelationMemberRow row, int pos) {
		RelationMemberDescription rmd = row.getRelationMemberDescription();
		rmd.setElement(rmd.getElement());
		rmd.update();
		row.delete();
		row = ((RelationMembersFragment)caller).insertNewMember(rows, pos +"", rmd, pos, Connected.NOT, true);
	}
	
	private boolean forceScroll(Integer pos, int size) {
		return pos.intValue()<3 || pos.intValue()>(size-4);
	}
}<|MERGE_RESOLUTION|>--- conflicted
+++ resolved
@@ -115,13 +115,8 @@
 		int selectedCount = selectedPos.size();
 		int change = 1;
 		switch (action) {
-<<<<<<< HEAD
-		case MENU_ITEM_DELETE: // nOTE real work is don in super
-			((RelationMembersFragment) caller).resetIcons();
-=======
 		case MENU_ITEM_DELETE: // Note real work is done in super
 			((RelationMembersFragment) caller).setIcons();
->>>>>>> d7fc0f17
 			return true;
 		case MENU_ITEM_MOVE_TOP:
 			change = selectedPos.get(0).intValue();
@@ -145,11 +140,7 @@
 			}
 			// this has some heuristics to avoid the selected row vanishing behind the top bars
 			((RelationMembersFragment)caller).scrollToRow(selected.get(0),true, action==MENU_ITEM_MOVE_TOP || forceScroll(selectedPos.get(0),size));
-<<<<<<< HEAD
-			((RelationMembersFragment)caller).resetIcons();
-=======
 			((RelationMembersFragment)caller).setIcons();
->>>>>>> d7fc0f17
 			return true;
 		case MENU_ITEM_MOVE_BOTTOM:
 			change = size - selectedPos.get(selectedCount-1).intValue() -1;
@@ -173,11 +164,7 @@
 			}
 			// this has some heuristics to avoid the selected row vanishing behind the bottom actionbar
 			((RelationMembersFragment)caller).scrollToRow(selected.get(selected.size()-1),false, action==MENU_ITEM_MOVE_BOTTOM || forceScroll(selectedPos.get(selected.size()-1),size));
-<<<<<<< HEAD
-			((RelationMembersFragment)caller).resetIcons();
-=======
 			((RelationMembersFragment)caller).setIcons();
->>>>>>> d7fc0f17
 			return true;
 		case MENU_ITEM_TOP:
 		case MENU_ITEM_BOTTOM:
