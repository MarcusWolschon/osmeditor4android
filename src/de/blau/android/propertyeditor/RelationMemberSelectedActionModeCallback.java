--- conflicted
+++ resolved
@@ -115,12 +115,8 @@
 		int selectedCount = selectedPos.size();
 		int change = 1;
 		switch (action) {
-		case MENU_ITEM_DELETE: // nOTE real work is don in super
-<<<<<<< HEAD
+		case MENU_ITEM_DELETE: // Note real work is done in super
 			((RelationMembersFragment) caller).setIcons();
-=======
-			((RelationMembersFragment) caller).resetIcons();
->>>>>>> 6a60a24d
 			return true;
 		case MENU_ITEM_MOVE_TOP:
 			change = selectedPos.get(0).intValue();
@@ -144,11 +140,7 @@
 			}
 			// this has some heuristics to avoid the selected row vanishing behind the top bars
 			((RelationMembersFragment)caller).scrollToRow(selected.get(0),true, action==MENU_ITEM_MOVE_TOP || forceScroll(selectedPos.get(0),size));
-<<<<<<< HEAD
 			((RelationMembersFragment)caller).setIcons();
-=======
-			((RelationMembersFragment)caller).resetIcons();
->>>>>>> 6a60a24d
 			return true;
 		case MENU_ITEM_MOVE_BOTTOM:
 			change = size - selectedPos.get(selectedCount-1).intValue() -1;
@@ -172,11 +164,7 @@
 			}
 			// this has some heuristics to avoid the selected row vanishing behind the bottom actionbar
 			((RelationMembersFragment)caller).scrollToRow(selected.get(selected.size()-1),false, action==MENU_ITEM_MOVE_BOTTOM || forceScroll(selectedPos.get(selected.size()-1),size));
-<<<<<<< HEAD
 			((RelationMembersFragment)caller).setIcons();
-=======
-			((RelationMembersFragment)caller).resetIcons();
->>>>>>> 6a60a24d
 			return true;
 		case MENU_ITEM_TOP:
 		case MENU_ITEM_BOTTOM:
