--- conflicted
+++ resolved
@@ -67,11 +67,7 @@
 
 	static SelectedRowsActionModeCallback memberSelectedActionModeCallback = null;
 	
-<<<<<<< HEAD
-	static enum Connected { NOT, UP, DOWN, BOTH, RING }
-=======
 	static enum Connected { NOT, UP, DOWN, BOTH, RING_TOP, RING, RING_BOTTOM, CLOSEDWAY, CLOSEDWAY_UP, CLOSEDWAY_DOWN, CLOSEDWAY_BOTH, CLOSEDWAY_RING }
->>>>>>> d7fc0f17
 	
 	/**
      */
@@ -167,101 +163,6 @@
 		membersVerticalLayout.removeAllViews();
 		if (members != null && members.size() > 0) {
 			for (int i = 0; i < members.size(); i++) {
-<<<<<<< HEAD
-				Connected c = Connected.NOT;
-				RelationMemberDescription current = members.get(i);
-				String currentType = current.getType();
-				if (current.downloaded() && !Relation.NAME.equals(currentType)) {
-					RelationMemberDescription prev = null;
-					RelationMemberDescription next = null;
-					int count = members.size();
-					Relation r = (Relation) Application.getDelegator().getOsmElement(Relation.NAME, id);
-					if (r.hasTag(Tags.KEY_TYPE, Tags.VALUE_MULTIPOLYGON)) {
-						prev = members.get((i==0?count:i)-1);
-						next = members.get((i+1)%(count-1));
-					} else {
-						prev = i-1 >= 0 ? members.get(i -1) : null;
-						next = i + 1 < count ? members.get(i + 1) : null;
-					}
-					c = getConnection(prev, current, next);
-				}
-				insertNewMember(membersVerticalLayout, i +"", current, -1, c);
-			}
-		}
-	}
-	
-	void resetIcons() {
-		LinearLayout rowLayout = (LinearLayout) getOurView();
-
-		int i = rowLayout.getChildCount();
-		while (--i >= 0) { 
-			resetIcon(rowLayout, (RelationMemberRow)rowLayout.getChildAt(i));
-		}
-	}
-	
-	void resetIcon(LinearLayout ll, RelationMemberRow row) {
-		if (!row.getRelationMemberDescription().downloaded()) {
-			return;
-		}
-		int pos = ll.indexOfChild(row);
-		OsmElement e = Application.getDelegator().getOsmElement(row.getType(), row.getOsmId());
-		RelationMemberDescription prev = null;
-		RelationMemberDescription next = null;
-		Relation r = (Relation) Application.getDelegator().getOsmElement(Relation.NAME, id);
-		int rows = ll.getChildCount();
-		if (r.hasTag(Tags.KEY_TYPE, Tags.VALUE_MULTIPOLYGON)) {
-			prev = ((RelationMemberRow)ll.getChildAt((pos==0?rows:pos)-1)).getRelationMemberDescription();
-			next = ((RelationMemberRow)ll.getChildAt((pos+1)%(rows-1))).getRelationMemberDescription();
-		} else {
-			prev = pos-1 >= 0 ? ((RelationMemberRow)ll.getChildAt(pos -1)).getRelationMemberDescription() : null;
-			next = pos + 1 < rows ? ((RelationMemberRow)ll.getChildAt(pos + 1)).getRelationMemberDescription() : null;
-		}
-		RelationMemberDescription current = row.getRelationMemberDescription();
-		Connected c = getConnection(prev, current, next);
-		row.setIcon(getActivity(), current, c);
-	}
-	
-	
-	Connected getConnection(RelationMemberDescription previous, RelationMemberDescription current, RelationMemberDescription next) {
-		Connected result = Connected.NOT;
-		String currentType = current.getType();
-		if (Way.NAME.equals(currentType)) {
-			Way w = (Way) current.getElement();
-			Node first = w.getFirstNode();
-			Node last = w.getLastNode();
-			if (previous != null && previous.downloaded()) {
-				if (Way.NAME.equals(previous.getType())) {
-					Node prevFirst = ((Way)previous.getElement()).getFirstNode();
-					Node prevLast = ((Way)previous.getElement()).getLastNode();
-					if (prevLast.equals(first) || prevFirst.equals(first) || prevLast.equals(last) ||  prevFirst.equals(last)) {
-						result = Connected.UP;
-					}
-				} else {
-					Node prevNode = (Node)previous.getElement();
-					if (prevNode.equals(first) || prevNode.equals(last)) {
-						result = Connected.UP;
-					}
-				}
-			}
-			if (next != null && next.downloaded()) {
-				if (Way.NAME.equals(next.getType())) {
-					Node nextFirst = ((Way)next.getElement()).getFirstNode();
-					Node nextLast = ((Way)next.getElement()).getLastNode();
-					if (nextLast.equals(first) || nextFirst.equals(first) || nextLast.equals(last) ||  nextFirst.equals(last)) {
-						if (result == Connected.UP) {
-							result = Connected.BOTH;
-						} else {
-							result = Connected.DOWN;
-						}
-					}
-				} else {
-					Node nextNode = (Node)next.getElement();
-					if (nextNode.equals(first) || nextNode.equals(last)) {
-						if (result == Connected.UP) {
-							result = Connected.BOTH;
-						} else {
-							result = Connected.DOWN;
-=======
 				RelationMemberDescription current = members.get(i);
 				insertNewMember(membersVerticalLayout, i +"", current, -1, Connected.NOT, false);
 			}
@@ -437,7 +338,6 @@
 						} else if (nextNode.equals(notused)) {
 							result = Connected.BOTH;
 							currentRow.down = notused;
->>>>>>> d7fc0f17
 						}
 					}
 				}
@@ -510,11 +410,7 @@
 	 * @param position the position where this should be inserted. set to -1 to insert at end, or 0 to insert at beginning.
 	 * @returns The new RelationMemberRow.
 	 */
-<<<<<<< HEAD
-	protected RelationMemberRow insertNewMember(final LinearLayout membersVerticalLayout, final String pos, final RelationMemberDescription rmd, final int position, final Connected c) {
-=======
 	protected RelationMemberRow insertNewMember(final LinearLayout membersVerticalLayout, final String pos, final RelationMemberDescription rmd, final int position, final Connected c, boolean select) {
->>>>>>> d7fc0f17
 		RelationMemberRow row = null; 
 		
 		if (rmd.downloaded()) {
@@ -528,15 +424,12 @@
 		}
 		
 		row.setValues(getActivity(),pos, id, rmd, c);
-<<<<<<< HEAD
-=======
 		
 		// need to do this before the listener is set
 		if (select) {
 			row.select();
 		}
 		
->>>>>>> d7fc0f17
 		membersVerticalLayout.addView(row, (position == -1) ? membersVerticalLayout.getChildCount() : position);
 		
 		row.selected.setOnCheckedChangeListener(new OnCheckedChangeListener() {
@@ -567,15 +460,12 @@
 		private ImageView typeView;
 		private TextView elementView;
 		
-<<<<<<< HEAD
-=======
 		/**
 		 * used for storing which end of a way was used for what
 		 */
 		volatile Node up = null;
 		volatile Node down = null;
 		
->>>>>>> d7fc0f17
 		private RelationMemberDescription rmd;
 		
 		public RelationMemberRow(Context context) {
@@ -656,11 +546,7 @@
 			this.rmd = rmd;
 			roleEdit.setText(rmd.getRole());
 			
-<<<<<<< HEAD
-			setIcon(ctx, rmd, c);
-=======
 			// setIcon(ctx, rmd, c);
->>>>>>> d7fc0f17
 			typeView.setTag(objectType);
 			elementView.setText(desc);
 			relationId = id;
@@ -677,24 +563,6 @@
 		
 		public void setIcon(Context ctx, RelationMemberDescription rmd, Connected c) {
 			String objectType = rmd.getType() == null ? "--" : rmd.getType();
-<<<<<<< HEAD
-			if (rmd.downloaded()) {
-				if (Node.NAME.equals(objectType)) {
-					switch (c) {
-					case NOT: typeView.setImageResource(ThemeUtils.getResIdFromAttribute(ctx,R.attr.node_small)); break;
-					case UP: typeView.setImageResource(ThemeUtils.getResIdFromAttribute(ctx,R.attr.node_up)); break;
-					case DOWN: typeView.setImageResource(ThemeUtils.getResIdFromAttribute(ctx,R.attr.node_down)); break;
-					case BOTH: 
-					case RING: typeView.setImageResource(ThemeUtils.getResIdFromAttribute(ctx,R.attr.node_both)); break; 
-					}
-				} else if (Way.NAME.equals(objectType)) {
-					switch (c) {
-					case NOT: typeView.setImageResource(ThemeUtils.getResIdFromAttribute(ctx,R.attr.line_small)); break;
-					case UP: typeView.setImageResource(ThemeUtils.getResIdFromAttribute(ctx,R.attr.line_up)); break;
-					case DOWN: typeView.setImageResource(ThemeUtils.getResIdFromAttribute(ctx,R.attr.line_down)); break;
-					case BOTH: 
-					case RING: typeView.setImageResource(ThemeUtils.getResIdFromAttribute(ctx,R.attr.line_both)); break;
-=======
 			int iconId = 0;
 			if (rmd.downloaded()) {
 				if (Node.NAME.equals(objectType)) {
@@ -718,17 +586,13 @@
 					case CLOSEDWAY_BOTH: iconId = R.attr.closedway_both; break;
 					case CLOSEDWAY_RING: iconId = R.attr.closedway_ring; break;
 					default: iconId = R.attr.line_small; break;
->>>>>>> d7fc0f17
 					}
 				} else if (Relation.NAME.equals(objectType)) {
 					typeView.setImageResource(ThemeUtils.getResIdFromAttribute(ctx,R.attr.relation_small));
 				} else {
 					// don't know yet
 				}
-<<<<<<< HEAD
-=======
 				typeView.setImageResource(ThemeUtils.getResIdFromAttribute(ctx,iconId));
->>>>>>> d7fc0f17
 			} else {
 				if (Node.NAME.equals(objectType)) {
 					typeView.setImageResource(ThemeUtils.getResIdFromAttribute(ctx,R.attr.not_downloaded_node_small));
@@ -742,8 +606,6 @@
 			}	
 		}
 		
-<<<<<<< HEAD
-=======
 		public Node getUnusedEnd() {
 			OsmElement e = rmd.getElement();
 			if (e != null && e instanceof Way) {
@@ -759,7 +621,6 @@
 			return null;
 		}
 		
->>>>>>> d7fc0f17
 		public long getOsmId() {
 			return rmd.getRef();
 		}
