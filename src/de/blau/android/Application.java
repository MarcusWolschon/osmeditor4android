package de.blau.android;

import java.util.Map;

import org.acra.ACRA;
import org.acra.ReportingInteractionMode;
import org.acra.annotation.ReportsCrashes;

import android.content.Context;
import android.support.v4.app.FragmentActivity;
import de.blau.android.names.Names;
import de.blau.android.names.Names.NameAndTags;
import de.blau.android.osb.BugStorage;
import de.blau.android.osm.StorageDelegator;
import de.blau.android.prefs.Preferences;
import de.blau.android.presets.Preset;
import de.blau.android.presets.Preset.PresetItem;
import de.blau.android.util.MultiHashMap;

@ReportsCrashes(
	formKey = "",
	reportType = org.acra.sender.HttpSender.Type.JSON,
	httpMethod = org.acra.sender.HttpSender.Method.PUT,
	formUri = "http://acralyzer.vespucci.io/acraproxy",
	mode = ReportingInteractionMode.NOTIFICATION,
	resNotifTickerText = R.string.crash_notif_ticker_text,
	resNotifTitle = R.string.crash_notif_title,
	resNotifText = R.string.crash_notif_text,
	resDialogText = R.string.crash_dialog_text)
public class Application extends android.app.Application {
	public static Main mainActivity;
	static StorageDelegator delegator = new StorageDelegator();
	static BugStorage bugStorage = new BugStorage();
	public static String userAgent;
	static Application currentApplication;
<<<<<<< HEAD
=======
	/**
	 * The currently selected presets
	 */
	private static Preset[] currentPresets;
	private static MultiHashMap<String, PresetItem> presetSearchIndex = null;
	private static MultiHashMap<String, PresetItem> translatedPresetSearchIndex = null;
	/**
	 * name index related stuff
	 */
	private static Names names = null;
	private static Map<String,NameAndTags> namesSearchIndex = null;
	
>>>>>>> be65b76d
	
	@Override
	public void onCreate() {
		// The following line triggers the initialization of ACRA
		ACRA.init(this);
		super.onCreate();
		String appName = getString(R.string.app_name);
		String appVersion = getString(R.string.app_version);
		userAgent = appName + "/" + appVersion;
		currentApplication = this;
	}

	public static Application getCurrentApplication() {
		return currentApplication;
	}
	
	public static StorageDelegator getDelegator() {
		return delegator;
	}
	
	public static BugStorage getBugStorage() {
		return bugStorage;
	}

	public static synchronized Preset[] getCurrentPresets(Context ctx) {
		if (currentPresets == null) {
			Preferences prefs = new Preferences(ctx);
			currentPresets = prefs.getPreset();
		}
		return currentPresets;
	}
	
	/**
	 * Resets the current presets, causing them to be re-parsed
	 */
	public static synchronized void resetPresets() {
		currentPresets = null; 
		presetSearchIndex = null;
		translatedPresetSearchIndex = null;
		System.gc(); // not sure if this actually helps
	}
	
	public static synchronized MultiHashMap<String, PresetItem> getPresetSearchIndex(Context ctx) {
		if (presetSearchIndex == null) {
			presetSearchIndex = Preset.getSearchIndex(getCurrentPresets(ctx));
		}
		return presetSearchIndex;
	}
	
	public static synchronized MultiHashMap<String, PresetItem> getTranslatedPresetSearchIndex(Context ctx) {
		if (translatedPresetSearchIndex == null) {
			translatedPresetSearchIndex = Preset.getTranslatedSearchIndex(getCurrentPresets(ctx));
		}
		return translatedPresetSearchIndex;
	}
	
	public static synchronized Map<String,NameAndTags> getNameSearchIndex(Context ctx) {
		getNames(ctx);
		if (namesSearchIndex == null) {
			// names.dump2Log();
			namesSearchIndex = names.getSearchIndex();
		}
		return namesSearchIndex;
	}

	public static synchronized Names getNames(Context ctx) {
		if (names == null) {
			// this should be done async if it takes too long
			names = new Names(ctx);
		}
		return names;
	}
	
}<|MERGE_RESOLUTION|>--- conflicted
+++ resolved
@@ -33,8 +33,6 @@
 	static BugStorage bugStorage = new BugStorage();
 	public static String userAgent;
 	static Application currentApplication;
-<<<<<<< HEAD
-=======
 	/**
 	 * The currently selected presets
 	 */
@@ -47,7 +45,6 @@
 	private static Names names = null;
 	private static Map<String,NameAndTags> namesSearchIndex = null;
 	
->>>>>>> be65b76d
 	
 	@Override
 	public void onCreate() {
