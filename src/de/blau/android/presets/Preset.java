package de.blau.android.presets;

import java.io.File;
import java.io.FileInputStream;
import java.io.FileNotFoundException;
import java.io.FileOutputStream;
import java.io.FilenameFilter;
import java.io.IOException;
import java.io.InputStream;
import java.io.InvalidObjectException;
import java.io.ObjectInputStream;
import java.io.ObjectOutputStream;
import java.io.Serializable;
import java.security.DigestInputStream;
import java.security.MessageDigest;
import java.util.ArrayList;
import java.util.Arrays;
import java.util.Collection;
import java.util.Collections;
import java.util.HashMap;
import java.util.HashSet;
import java.util.LinkedHashMap;
import java.util.LinkedHashSet;
import java.util.LinkedList;
import java.util.List;
import java.util.Locale;
import java.util.Map;
import java.util.Map.Entry;
import java.util.Stack;
import java.util.regex.Pattern;

import javax.xml.parsers.ParserConfigurationException;
import javax.xml.parsers.SAXParser;
import javax.xml.parsers.SAXParserFactory;

import org.xml.sax.AttributeList;
import org.xml.sax.HandlerBase;
import org.xml.sax.SAXException;

import android.content.Context;
import android.content.res.Resources;
import android.graphics.Typeface;
import android.graphics.drawable.BitmapDrawable;
import android.graphics.drawable.Drawable;
import android.net.Uri;
import android.text.TextUtils;
import android.util.Log;
import android.util.TypedValue;
import android.view.Gravity;
import android.view.View;
import android.view.View.OnClickListener;
import android.view.View.OnLongClickListener;
import android.view.ViewGroup;
import android.view.ViewGroup.LayoutParams;
import android.widget.BaseAdapter;
import android.widget.ScrollView;
import android.widget.TextView;
import ch.poole.poparser.Po;
import de.blau.android.Application;
import de.blau.android.R;
import de.blau.android.osm.Node;
import de.blau.android.osm.OsmElement.ElementType;
import de.blau.android.osm.Relation;
import de.blau.android.osm.Tags;
import de.blau.android.osm.Way;
import de.blau.android.prefs.AdvancedPrefDatabase;
import de.blau.android.prefs.PresetEditorActivity;
import de.blau.android.util.Hash;
import de.blau.android.util.MultiHashMap;
import de.blau.android.util.SearchIndexUtils;
import de.blau.android.util.StringWithDescription;
import de.blau.android.views.WrappingLayout;

/**
 * This class loads and represents JOSM preset files.
 * 
 * Presets can come from one of three sources:
 * a) the default preset, which is loaded from the default asset locations (see below)
 * b) an APK-based preset, which is loaded from an APK
 * c) a downloaded preset, which is downloaded to local storage by {@link PresetEditorActivity}
 * 
 * For APK-based presets, the APK must have a "preset.xml" file in the asset directory,
 * and may have images in the "images" subdirectory in the asset directory.
 * A preset is considered APK-based if the constructor receives a package name.
 * In the preset editor, use the package name prefixed by the {@link APKPRESET_URLPREFIX}
 * to specify an APK preset.
 * 
 * The preset.xml is loaded from the following sources:
 * a) for the default preset, "preset.xml" in the default asset locations
 * b) for APK-based presets, "preset.xml" in the APK asset directory
 * c) for downloaded presets, "preset.xml" in the preset data directory
 * 
 * Icons referenced in the XML preset definition by relative URL are loaded from the following locations:
 *  1. If a package name is given and the APK contains a matching asset, from the asset ("images/" is prepended to the path)
 *  2. Otherwise, from the default asset location (see below, "images/" is prepended to the path)
 * 
 * Icons referenced in the XML preset by a http or https URL are loaded from the presets data directory,
 * where they should be placed under a name derived from the URL hash by {@link PresetEditorActivity}.
 * Default and APK presets cannot have http/https icons.
 * 
 * If an asset needs to be loaded from the default asset locations, the loader checks for the existence
 * of an APK with the package name specified in {@link PresetIconManager#EXTERNAL_DEFAULT_ASSETS_PACKAGE}.
 * If this package exists and contains a matching asset, it is loaded from there.
 * Otherwise, it is loaded from the Vespucci asset directory.
 * The external default assets package just needs an asset directory that can contain a preset.xml and/or image directory.
 * 
 * @author Jan Schejbal
 */
public class Preset implements Serializable {
	
	/**
	 * 
	 */
<<<<<<< HEAD
	private static final long serialVersionUID = 4L;
=======
	private static final long serialVersionUID = 5L;
>>>>>>> 7da72de7
	/** name of the preset XML file in a preset directory */
	public static final String PRESETXML = "preset.xml";
	/** name of the MRU serialization file in a preset directory */
	private static final String MRUFILE = "mru.dat";
	public static final String APKPRESET_URLPREFIX = "apk:";
	
	// hardwired layout stuff
	public static final int SPACING = 5;
	
	//
	private static final int MAX_MRU_SIZE = 50;
	private static final String DEBUG_TAG = Preset.class.getName();
	
	/** The directory containing all data (xml, MRU data, images) about this preset */
	private File directory;

	/** Lists items having a tag. The map key is tagkey+"\t"+tagvalue.
	 * tagItems.get(tagkey+"\t"+tagvalue) will give you all items that have the tag tagkey=tagvalue */
	protected final MultiHashMap<String, PresetItem> tagItems = new MultiHashMap<String, PresetItem>();

	/** The root group of the preset, containing all top-level groups and items */
	protected PresetGroup rootGroup;

	/** {@link PresetIconManager} used for icon loading */
	protected transient PresetIconManager iconManager;	
	
	/** all known preset items in order of loading */
	protected ArrayList<PresetItem> allItems = new ArrayList<PresetItem>();
	
	public static enum PresetKeyType {
		/**
		 * arbitrary single value
		 */
		TEXT,
		/**
		 * multiple values, single select
		 */
		COMBO,
		/**
		 * multiple values, multiple select
		 */
		MULTISELECT,
		/**
		 * single value, set or unset
		 */
		CHECK
	}
	
	public static enum MatchType {
		NONE,
		KEY,
		KEY_NEG,
		KEY_VALUE,
		KEY_VALUE_NEG,
	}

	/** Maps all possible keys to the respective values for autosuggest (only key/values applying to nodes) */
	protected final MultiHashMap<String, StringWithDescription> autosuggestNodes = new MultiHashMap<String, StringWithDescription>(true);
	/** Maps all possible keys to the respective values for autosuggest (only key/values applying to ways) */
	protected final MultiHashMap<String, StringWithDescription> autosuggestWays = new MultiHashMap<String, StringWithDescription>(true);
	/** Maps all possible keys to the respective values for autosuggest (only key/values applying to closed ways) */
	protected final MultiHashMap<String, StringWithDescription> autosuggestClosedways = new MultiHashMap<String, StringWithDescription>(true);
	/** Maps all possible keys to the respective values for autosuggest (only key/values applying to closed ways) */
	protected final MultiHashMap<String, StringWithDescription> autosuggestRelations = new MultiHashMap<String, StringWithDescription>(true);
	
	/** for search support */
	protected final MultiHashMap<String, PresetItem> searchIndex = new MultiHashMap<String, PresetItem>();
	protected final MultiHashMap<String, PresetItem> translatedSearchIndex = new MultiHashMap<String, PresetItem>();
		
	protected Po po = null;
	
	/**
	 * Serializable class for storing Most Recently Used information.
	 * Hash is used to check compatibility.
	 */
	protected static class PresetMRUInfo implements Serializable {
		private static final long serialVersionUID = 7708132207266548489L;

		protected PresetMRUInfo(String presetHash) {
			this.presetHash = presetHash;
		}
		
		/** hash of current preset (used to check validity of recentPresets indexes) */
		protected final String presetHash;
	
		/** indexes of recently used presets (for use with allItems) */
		protected LinkedList<Integer> recentPresets = new LinkedList<Integer>();

		public volatile boolean changed = false;
	}
	protected final PresetMRUInfo mru;
	private String externalPackage;
	
	private class PresetFilter implements FilenameFilter {
		@Override
		public boolean accept(File dir, String name) {
			return name.endsWith(".xml");
		}
	}
	
	/**
	 * create a dummy preset
	 */
	public Preset() {
		mru = null;
	}
	
	/**
	 * Creates a preset object.
	 * @param ctx context (used for preset loading)
	 * @param directory directory to load/store preset data (XML, icons, MRUs)
	 * @param name of external package containing preset assets for APK presets, null for other presets
	 * @throws Exception
	 */
	public Preset(Context ctx, File directory, String externalPackage) throws Exception {
		this.directory = directory;
		this.externalPackage = externalPackage;
		rootGroup = new PresetGroup(null, "", null);
		
		directory.mkdir();
		
		InputStream fileStream;
		if (directory.getName().equals(AdvancedPrefDatabase.ID_DEFAULT)) {
			Log.i("Preset", "Loading default preset");
			iconManager = new PresetIconManager(ctx, null, null);
			fileStream = iconManager.openAsset(PRESETXML, true);
			// get translations
			InputStream poFileStream = iconManager.openAsset("preset_"+Locale.getDefault()+".po", true);
			if (poFileStream == null) {
				poFileStream = iconManager.openAsset("preset_"+Locale.getDefault().getLanguage()+".po", true);
			}
			if (poFileStream != null) {
				try {
					po = new Po(poFileStream);
				} catch (Exception ignored) {
					Log.e("Preset","Parsing translation file for " + Locale.getDefault() + " or " + Locale.getDefault().getLanguage() + " failed");
				} catch (Error ignored) {
					Log.e("Preset","Parsing translation file for " + Locale.getDefault() + " or " + Locale.getDefault().getLanguage() + " failed");
				}
			}
		} else if (externalPackage != null) {
			Log.i("Preset", "Loading APK preset, package=" + externalPackage + ", directory="+directory.toString());
			iconManager = new PresetIconManager(ctx, directory.toString(), externalPackage);
			fileStream = iconManager.openAsset(PRESETXML, false);
			// po = new Po(iconManager.openAsset("preset_"+Locale.getDefault()+".po", false));
		} else {
			Log.i("Preset", "Loading downloaded preset, directory="+directory.toString());
			iconManager = new PresetIconManager(ctx, directory.toString(), null);
			File indir = new File(directory.toString());
			fileStream = null; // force crash and burn
			if (indir != null) {
				File[] list = indir.listFiles(new PresetFilter());
				if (list != null && list.length > 0) { // simply use the first XML file found
					String presetFilename = list[0].getName();
					Log.i("Preset", "Preset file name " + presetFilename);
					fileStream = new FileInputStream(new File(directory, presetFilename));
					// get translations
					presetFilename = presetFilename.substring(0, presetFilename.length()-4);
					InputStream poFileStream = null;
					// try to open .po files either with the same name as the preset file or the standard name
					try {
						poFileStream = new FileInputStream(new File(directory,presetFilename+"_"+Locale.getDefault()+".po"));
					} catch (FileNotFoundException fnfe) {
						try {
							poFileStream = new FileInputStream(new File(directory,presetFilename+"_"+Locale.getDefault().getLanguage()+".po"));
						} catch (FileNotFoundException fnfe2) {
							try {
								presetFilename = PRESETXML.substring(0, PRESETXML.length()-4);
								poFileStream = new FileInputStream(new File(directory,presetFilename+"_"+Locale.getDefault()+".po"));
							} catch (FileNotFoundException fnfe3) {
								try {
									poFileStream = new FileInputStream(new File(directory,presetFilename+"_"+Locale.getDefault().getLanguage()+".po"));
								} catch (FileNotFoundException fnfe4) {
									// no translations
								}
							}
						}
					}
					if (poFileStream != null) {
						try {
							po = new Po(poFileStream);
						} catch (Exception ignored) {
							Log.e("Preset","Parsing translation file for " + Locale.getDefault() + " or " + Locale.getDefault().getLanguage() + " failed");
						} catch (Error ignored) {
							Log.e("Preset","Parsing translation file for " + Locale.getDefault() + " or " + Locale.getDefault().getLanguage() + " failed");
						}
					}
				}
			} 			
		}		
		
		DigestInputStream hashStream = new DigestInputStream(
				fileStream,
				MessageDigest.getInstance("SHA-256"));

		parseXML(hashStream);
        
        // Finish hash
        String hashValue = Hash.toHex(hashStream.getMessageDigest().digest());
        // in theory, it could be possible that the stream parser does not read the entire file
        // and maybe even randomly stops at a different place each time.
        // in practice, it does read the full file, which means this gives the actual sha256 of the file,
        //  - even if you add a 1 MB comment after the document-closing tag.
        
        // remove chunks - this messes up the index disabled for now
//        for (PresetItem c:new ArrayList<PresetItem>(allItems)) {
//        	if (c.isChunk()) {
//        		allItems.remove(c);
//        	}
//        }
        
        mru = initMRU(directory, hashValue);
        
//        for (String k:searchIndex.getKeys()) {
//        	String l = k;
//        	for (PresetItem pi:searchIndex.get(k)) {
//        		l = l + " " + pi.getName();
//        	}
//        	Log.d("SearchIndex",l);
//        }
        Log.d("SearchIndex","length: " + searchIndex.getKeys().size());
	}
	
	PresetIconManager getIconManager(Context ctx) {
		if (directory.getName().equals(AdvancedPrefDatabase.ID_DEFAULT)) {
			return new PresetIconManager(ctx, null, null);
		} else if (externalPackage != null) {
			return  new PresetIconManager(ctx, directory.toString(), externalPackage);
		} else {
			return  new PresetIconManager(ctx, directory.toString(), null);
		}		
	}

	/**
	 * Parses the XML during import
	 * @param input the input stream from which to read XML data
	 * @throws ParserConfigurationException
	 * @throws SAXException
	 * @throws IOException
	 */
	@SuppressWarnings("deprecation")
	private void parseXML(InputStream input)
			throws ParserConfigurationException, SAXException, IOException {
		SAXParser saxParser = SAXParserFactory.newInstance().newSAXParser();
		
        saxParser.parse(input, new HandlerBase() {
        	/** stack of group-subgroup-subsubgroup... where we currently are*/
        	private Stack<PresetGroup> groupstack = new Stack<PresetGroup>();
        	/** item currently being processed */
        	private PresetItem currentItem = null;
        	/** true if we are currently processing the optional section of an item */
        	private boolean inOptionalSection = false;
        	/** hold reference to chunks */
        	private HashMap<String,PresetItem> chunks = new HashMap<String,PresetItem>();
        	/** store current combo or multiselect key */
        	private String listKey = null;
        	private ArrayList<StringWithDescription> listValues = null;
        	
        	{
        		groupstack.push(rootGroup);
        	}
        	
            /** 
             * ${@inheritDoc}.
             */
			@Override
            public void startElement(String name, AttributeList attr) throws SAXException {
            	if ("group".equals(name)) {
            		PresetGroup parent = groupstack.peek();
            		PresetGroup g = new PresetGroup(parent, attr.getValue("name"), attr.getValue("icon"));
            		String context = attr.getValue("name_context");
            		if (context != null) {
            			g.setNameContext(context);
            		}
            		groupstack.push(g);
            	} else if ("item".equals(name)) {
            		if (currentItem != null) throw new SAXException("Nested items are not allowed");
            		PresetGroup parent = groupstack.peek();
            		String type = attr.getValue("type");
            		if (type == null) {
            			type = attr.getValue("gtype"); // note gtype seems to be undocumented
            		}
            		currentItem = new PresetItem(parent, attr.getValue("name"), attr.getValue("icon"), type);
            		String context = attr.getValue("name_context");
            		if (context != null) {
            			currentItem.setNameContext(context);
            		}
            	} else if ("chunk".equals(name)) {
                	if (currentItem != null) throw new SAXException("Nested items are not allowed");
                	String type = attr.getValue("type");
            		if (type == null) {
            			type = attr.getValue("gtype"); // note gtype seems to be undocumented
            		}
                	currentItem = new PresetItem(null, attr.getValue("id"), attr.getValue("icon"), type);
                	currentItem.setChunk();
            	} else if ("separator".equals(name)) {
            		new PresetSeparator(groupstack.peek());
            	} else if ("optional".equals(name)) {
            		inOptionalSection = true;
            	} else if ("key".equals(name)) {
            		String key = attr.getValue("key");
            		if (!inOptionalSection) {
            			currentItem.addTag(key, PresetKeyType.TEXT, attr.getValue("value"), attr.getValue("text"));
            		} else {
            			// Optional fixed tags should not happen, their values will NOT be automatically inserted.
            			currentItem.addTag(true, key, PresetKeyType.TEXT, attr.getValue("value"));
            		}
             		String match = attr.getValue("match");
            		if (match != null) {
            			currentItem.setMatchType(key,match);
            		}
            	} else if ("text".equals(name)) {
            		String key = attr.getValue("key");
            		currentItem.addTag(inOptionalSection, key, PresetKeyType.TEXT, (String)null);
            		String text = attr.getValue("text");
            		if (text != null) {
            			currentItem.addHint(attr.getValue("key"),text);
            		}
              		String match = attr.getValue("match");
            		if (match != null) {
            			currentItem.setMatchType(key,match);
            		}
            	} else if ("link".equals(name)) {
            		currentItem.setMapFeatures(attr.getValue("href")); // just English for now
            	} else if ("check".equals(name)) {
            		String key = attr.getValue("key");
            		String value_on = attr.getValue("value_on") == null ? "yes" : attr.getValue("value_on");
            		String value_off = attr.getValue("value_off") == null ? "no" : attr.getValue("value_off");
            		String disable_off = attr.getValue("disable_off");
            		String values = value_on;
            		// zap value_off if disabled
            		if (disable_off != null && disable_off.equals("true")) {
            			value_off = "";
            		} else {
            			values = "," + value_off;
            		}
             		currentItem.addTag(inOptionalSection, key, PresetKeyType.CHECK, values);
            		String defaultValue = attr.getValue("default") == null ? value_off : (attr.getValue("default").equals("on") ? value_on : value_off);
            		if (defaultValue != null) {
            			currentItem.addDefault(key,defaultValue);
            		}
               		String text = attr.getValue("text");
            		if (text != null) {
            			currentItem.addHint(key,text);
            		}
              		String match = attr.getValue("match");
            		if (match != null) {
            			currentItem.setMatchType(key,match);
            		}
            	} else if ("combo".equals(name)) {
            		String key = attr.getValue("key");
            		String delimiter = attr.getValue("delimiter");
            		if (delimiter == null) {
            			delimiter = ","; // combo uses "," as default
            		}
            		String comboValues = attr.getValue("values");
            		if (comboValues != null) {
            			currentItem.addTag(inOptionalSection, key, PresetKeyType.COMBO, comboValues, delimiter);
            		} else {
            			listKey = key;
            			listValues = new ArrayList<StringWithDescription>();
            		}
            		String defaultValue = attr.getValue("default");
            		if (defaultValue != null) {
            			currentItem.addDefault(key,defaultValue);
            		}
               		String text = attr.getValue("text");
            		if (text != null) {
            			currentItem.addHint(key,text);
            		}
              		String match = attr.getValue("match");
            		if (match != null) {
            			currentItem.setMatchType(key,match);
            		}
            	} else if ("multiselect".equals(name)) {
            		String key = attr.getValue("key");
            		String delimiter = attr.getValue("delimiter");
            		if (delimiter == null) {
            			delimiter = ";"; // multiselect uses ";" as default
            		}
            		String multiselectValues = attr.getValue("values");
            		if (multiselectValues != null) {
            			currentItem.addTag(inOptionalSection, key, PresetKeyType.MULTISELECT, multiselectValues, delimiter); 
            		} else {
            			listKey = key;
            			listValues = new ArrayList<StringWithDescription>();
            		}
            		String defaultValue = attr.getValue("default");
            		if (defaultValue != null) {
            			currentItem.addDefault(key,defaultValue);
            		}
               		String text = attr.getValue("text");
            		if (text != null) {
            			currentItem.addHint(key,text);
            		}
              		String match = attr.getValue("match");
            		if (match != null) {
            			currentItem.setMatchType(key,match);
            		}
            	} else if ("role".equals(name)) {
            		currentItem.addRole(attr.getValue("key")); 
            	} else if ("reference".equals(name)) {
            		PresetItem chunk = chunks.get(attr.getValue("ref")); // note this assumes that there are no forward references
            		if (chunk != null) {
            			currentItem.fixedTags.putAll(chunk.getFixedTags());
<<<<<<< HEAD
            			if (!currentItem.isChunk()) {
            				for (Entry<String,StringWithDescription> e:chunk.getFixedTags().entrySet()) {
            					StringWithDescription v = e.getValue();
            					String value = "";
            					if (v != null && v.getValue() != null) {
            						value = v.getValue();
            					}
            					tagItems.add(e.getKey()+"\t"+value, currentItem);
            				}
=======
            			for (Entry<String,StringWithDescription> e:chunk.getFixedTags().entrySet()) {
            				StringWithDescription v = e.getValue();
            				String value = "";
            				if (v != null && v.getValue() != null) {
            					value = v.getValue();
            				}
            				tagItems.add(e.getKey()+"\t"+value, currentItem);
>>>>>>> 7da72de7
            			}
            			currentItem.optionalTags.putAll(chunk.getOptionalTags());
            			addToTagItems(currentItem, chunk.getOptionalTags());
            			
            			currentItem.recommendedTags.putAll(chunk.getRecommendedTags());
            			addToTagItems(currentItem, chunk.getRecommendedTags());
               			
            			currentItem.hints.putAll(chunk.hints);
            			currentItem.defaults.putAll(chunk.defaults);
            			currentItem.keyType.putAll(chunk.keyType);
            			currentItem.matchType.putAll(chunk.matchType);
            			currentItem.roles.addAll(chunk.roles); // FIXME this and the following could lead to duplicate entries
            			currentItem.linkedPresetNames.addAll(chunk.linkedPresetNames);
            		}
            	} else if ("list_entry".equals(name)) {
            		if (listValues != null) {
            			String v = attr.getValue("value");
            			if (v != null) {
            				String d = attr.getValue("short_description");
            				listValues.add(new StringWithDescription(v,po != null ? po.t(d):d));
            			}
            		}
            	} else if ("preset_link".equals(name)) {
            		String presetName = attr.getValue("preset_name");
            		if (presetName != null) {
            			currentItem.addLinkedPresetName(presetName);
            		}
            	}
            }
			
			void addToTagItems(PresetItem currentItem, Map<String,StringWithDescription[]>tags) {
<<<<<<< HEAD
				if (currentItem.isChunk()) { // only do this on the final expansion
					return;
				}
=======
>>>>>>> 7da72de7
      			for (Entry<String,StringWithDescription[]> e:tags.entrySet()) {
    				StringWithDescription values[] = e.getValue();
    				if (values != null) {
    					for (StringWithDescription v:values) {
    						String value = "";
    						if (v != null && v.getValue() != null) {
    							value = v.getValue();
    						}
    						tagItems.add(e.getKey()+"\t"+value, currentItem);
    					}
    				}
    			}
			}
            
            @Override
            public void endElement(String name) throws SAXException {
            	if ("group".equals(name)) {
            		groupstack.pop();
            	} else if ("optional".equals(name)) {
            		inOptionalSection = false;
            	} else if ("item".equals(name)) {
                    // Log.d("Preset","PresetItem: " + currentItem.toString());
            		currentItem.buildSearchIndex();
            		currentItem = null;
              		listKey = null;
            		listValues = null;
            	} else if ("chunk".equals(name)) {
                    chunks.put(currentItem.getName(),currentItem);
            		currentItem = null;
              		listKey = null;
            		listValues = null;
            	} else if ("combo".equals(name) || "multiselect".equals(name)) {
            		if (listKey != null && listValues != null) {
            			StringWithDescription[] v = new StringWithDescription[listValues.size()];
            			currentItem.addTag(inOptionalSection, 
            					listKey, "combo".equals(name)?PresetKeyType.COMBO:PresetKeyType.MULTISELECT, 
            					listValues.toArray(v));
            		}
            		listKey = null;
            		listValues = null;
            	} 
            }
        });
	}

	/**
	 * Initializes Most-recently-used data by either loading them or creating an empty list
	 * @param directory data directory of the preset
	 * @param hashValue XML hash value to check if stored data fits the XML
	 * @returns a MRU object valid for this Preset, never null
	 */
	private PresetMRUInfo initMRU(File directory, String hashValue) {
		PresetMRUInfo tmpMRU;
		ObjectInputStream mruReader = null;
        try {
        	mruReader = new ObjectInputStream(new FileInputStream(new File(directory, MRUFILE)));
        	tmpMRU = (PresetMRUInfo) mruReader.readObject();
        	if (!tmpMRU.presetHash.equals(hashValue)) throw new InvalidObjectException("hash mismatch");
        } catch (Exception e) {
        	tmpMRU = new PresetMRUInfo(hashValue);
        	// Deserialization failed for whatever reason (missing file, wrong version, ...) - use empty list
        	Log.i("Preset", "No usable old MRU list, creating new one ("+e.toString()+")");
        } finally {
				try { if (mruReader != null) mruReader.close(); } catch (Exception e) {} // ignore IO exceptions
        }
    	return tmpMRU;
	}
	
	/**
	 * Returns a list of icon URLs referenced by a preset
	 * @param presetDir a File object pointing to the directory containing this preset
	 * @return an ArrayList of http and https URLs as string, or null if there is an error during parsing
	 */
	@SuppressWarnings("deprecation")
	public static ArrayList<String> parseForURLs(File presetDir) {
		final ArrayList<String> urls = new ArrayList<String>();
		try {
			SAXParser saxParser = SAXParserFactory.newInstance().newSAXParser();
			
	        saxParser.parse(new File(presetDir, PRESETXML), new HandlerBase() {
	            /** 
	             * ${@inheritDoc}.
	             */
				@Override
	            public void startElement(String name, AttributeList attr) throws SAXException {
	            	if ("group".equals(name) || "item".equals(name)) {
	            		String url = attr.getValue("icon");
	            		if (url != null && (url.startsWith("http://") || url.startsWith("https://"))) {
	            			urls.add(url);
	            		}
	            	}
	            }
	        });
		} catch (Exception e) {
			Log.e("PresetURLParser", "Error parsing preset", e);
			return null;
		}
		
		return urls;
	}
	
	/** @return the root group of the preset, containing all top-level groups and items */
	public PresetGroup getRootGroup() {
		return rootGroup;
	}
	
	/*
	 * return true if the item is from this Preset
	 */
	public boolean contains(PresetItem pi) {
		return allItems.contains(pi);
	}
	
	/**
	 * Return the index of the preset by sequential search FIXME
	 * @param name
	 * @return
	 */
	public Integer getItemIndexByName(String name) {
		Log.d("Preset","getItemIndexByName " + name);
		for (PresetItem pi:allItems) {
			if (pi.getName().equals(name)) {
				return Integer.valueOf(pi.getItemIndex());
			}
		}
		return null;
	}
	
	/**
	 * Returns a view showing the most recently used presets
	 * @param handler the handler which will handle clicks on the presets
	 * @param type filter to show only presets applying to this type
	 * @return the view
	 */
	public View getRecentPresetView(Context ctx, Preset[] presets, PresetClickHandler handler, ElementType type) {
		PresetGroup recent = new PresetGroup(null, "recent", null);
		for (Preset p: presets) {
			if (p != null && p.hasMRU()) {
				for (Integer index : p.mru.recentPresets) {
					recent.addElement(p.allItems.get(index.intValue()));
				}
			}
		}
		return recent.getGroupView(ctx, handler, type);
	}
	
	public boolean hasMRU()
	{
		return mru.recentPresets.size() > 0;
	}
	
	/**
	 * Add a preset to the front of the MRU list (removing old duplicates and limiting the list to 50 entries if needed)
	 * @param item the item to add
	 */
	public void putRecentlyUsed(PresetItem item) {
		Integer id = item.getItemIndex();
		// prevent duplicates
		if (!mru.recentPresets.remove(id)) { // calling remove(Object), i.e. removing the number if it is in the list, not the i-th item
			// preset is not in the list, add linked presets first
			PresetItem pi = allItems.get(id.intValue());
			LinkedList<String>linkedPresetNames = new LinkedList<String>(pi.linkedPresetNames);
			Collections.reverse(linkedPresetNames);
			for (String n:linkedPresetNames) {
				if (!mru.recentPresets.contains(id)) {
					Integer presetIndex = getItemIndexByName(n);
					if (presetIndex != null) {  // null if the link wasn't found
						if (!mru.recentPresets.contains(presetIndex)) { // only add if not already present
							mru.recentPresets.addFirst(presetIndex);
							if (mru.recentPresets.size() > MAX_MRU_SIZE) {
								mru.recentPresets.removeLast();
							}
						}
					} else {
						Log.e("Preset","linked preset not found for " + n + " in preset " + pi.getName());
					}
				}
			}
		}	
		mru.recentPresets.addFirst(id);
		if (mru.recentPresets.size() > MAX_MRU_SIZE) {
			mru.recentPresets.removeLast();
		}
		mru.changed  = true;
	}

	/**
	 * Remove a preset
	 * @param item the item to remove
	 */
	public void removeRecentlyUsed(PresetItem item) {
		Integer id = item.getItemIndex();
		// prevent duplicates
		mru.recentPresets.remove(id); // calling remove(Object), i.e. removing the number if it is in the list, not the i-th item
		mru.changed  = true;
	}
	
	/**
	 * Remove a preset
	 * @param item the item to remove
	 */
	public void resetRecentlyUsed() {
		mru.recentPresets = new LinkedList<Integer>(); 
		mru.changed  = true;
		saveMRU();
	}
	
	/** Saves the current MRU data to a file */
	public void saveMRU() {
		if (mru.changed) {
			try {
				ObjectOutputStream out =
					new ObjectOutputStream(new FileOutputStream(new File(directory, MRUFILE)));
				out.writeObject(mru);
				out.close();
			} catch (Exception e) {
				Log.e("Preset", "MRU saving failed", e);
			}
		}
	}
	
    
    public String toJSON() {
    	String result = "";
    	for (PresetItem pi:allItems) {
    		result = result + pi.toJSON();
    	}
    	return result;
    }

	/**
	 * 
	 * Finds the preset item best matching a certain tag set, or null if no preset item matches.
	 * To match, all (mandatory) tags of the preset item need to be in the tag set.
	 * The preset item does NOT need to have all tags in the tag set, but the tag set needs
	 * to have all (mandatory) tags of the preset item.
	 * 
	 * If multiple items match, the most specific one (i.e. having most tags) wins.
	 * If there is a draw, no guarantees are made.
	 * @param tags tags to check against (i.e. tags of a map element)
	 * @return null, or the "best" matching item for the given tag set
	 */
    static public PresetItem findBestMatch(Preset presets[], Map<String,String> tags) {
    	return findBestMatch(presets, tags, false);
    }
    
    static public PresetItem findBestMatch(Preset presets[], Map<String,String> tags, boolean useAddressKeys) {
		int bestMatchStrength = 0;
		PresetItem bestMatch = null;
		
		if (tags==null || presets==null) {
			Log.e("Preset", "findBestMatch " + (tags==null?"tags null":"presets null"));
			return null;
		}
		
		// Build candidate list
		LinkedHashSet<PresetItem> possibleMatches = new LinkedHashSet<PresetItem>();
		for (Preset p:presets) {
			if (p != null) {
				for (Entry<String, String> tag : tags.entrySet()) {
					String kew = tag.getKey();
					if (!kew.startsWith(Tags.KEY_ADDR_BASE) || useAddressKeys) {
						String tagString = tag.getKey()+"\t"+tag.getValue();
						possibleMatches.addAll(p.tagItems.get(tagString));
						tagString = tag.getKey()+"\t"; // for stuff that doesn't have fixed values
						possibleMatches.addAll(p.tagItems.get(tagString));
					}
				}
			}
		}
		// Find best
		final int FIXED_WEIGHT = 100; // always prioritize presets with fixed keys
		for (PresetItem possibleMatch : possibleMatches) {
			if (((possibleMatch.getFixedTagCount()+FIXED_WEIGHT) <= bestMatchStrength) && (possibleMatch.getRecommendedTags().size()) <= bestMatchStrength) continue; // isn't going to help
			if (possibleMatch.getFixedTagCount() > 0) { // has required tags			
				if (possibleMatch.matches(tags)) {
					bestMatch = possibleMatch;
					bestMatchStrength = bestMatch.getFixedTagCount()+FIXED_WEIGHT;
				}
			} else if (possibleMatch.getRecommendedTags().size() > 0) {
				int matches = possibleMatch.matchesRecommended(tags);
				if (matches > bestMatchStrength) {
					bestMatch = possibleMatch;
					bestMatchStrength = matches;
				}
			}
		}
		// Log.d(DEBUG_TAG,"findBestMatch " + bestMatch);
		return bestMatch;
	}
	
	/**
	 * Filter a list of elements by type
	 * @param originalElements the list to filter
	 * @param type the type to allow
	 * @return a filtered list containing only elements of the specified type
	 */
	private static ArrayList<PresetElement> filterElements(
			ArrayList<PresetElement> originalElements, ElementType type)
	{
		ArrayList<PresetElement> filteredElements = new ArrayList<PresetElement>();
		for (PresetElement e : originalElements) {
			if (e.appliesTo(type)) {
				filteredElements.add(e);
			} else if ((e instanceof PresetSeparator) && !filteredElements.isEmpty() &&
					!(filteredElements.get(filteredElements.size()-1) instanceof PresetSeparator)) {
				// add separators iff there is a non-separator element above them
				filteredElements.add(e);
			}
		}
		return filteredElements;
	}
	
	/**
	 * Represents an element (group or item) in a preset data structure
	 */
	public abstract class PresetElement implements Serializable {
		/**
		 * 
		 */
		private static final long serialVersionUID = 4L;
		protected String name;
		protected String nameContext = null;
		private String iconpath;
		private String mapiconpath;
		private transient Drawable icon;
		private transient BitmapDrawable mapIcon;
		protected PresetGroup parent;
		protected boolean appliesToWay;
		protected boolean appliesToNode;
		protected boolean appliesToClosedway;
		protected boolean appliesToRelation;
		private String mapFeatures;

		/**
		 * Creates the element, setting parent, name and icon, and registers with the parent
		 * @param parent parent group (or null if this is the root group)
		 * @param name name of the element
		 * @param iconpath The icon path (either "http://" URL or "presets/" local image reference)
		 */
		public PresetElement(PresetGroup parent, String name, String iconpath) {
			this.parent = parent;
			this.name = name;
			this.iconpath = iconpath;
			mapiconpath = iconpath;
			icon = null;
			mapIcon = null;
			if (parent != null)	parent.addElement(this);
		}		
		
		public String getName() {
			return name;
		}
		
		/**
		 * Return the name of this preset element, potentially translated
		 * @return
		 */
		public String getTranslatedName() {
			if (nameContext!=null) {
				return po!=null?po.t(nameContext,getName()):getName();
			}
			return po!=null?po.t(getName()):getName();
		}
		
		/**
		 * Return the icon for the preset or a place holder
		 * @return
		 */
		public Drawable getIcon() {
			if (icon == null) {
				if (iconManager == null) {
					iconManager = getIconManager(Application.mainActivity);
				}
				if (iconpath != null) {
					icon = iconManager.getDrawableOrPlaceholder(iconpath, 36);
					iconpath = null;
				} else {
					return iconManager.getPlaceHolder(36);
				}
			}
			return icon;
		}
		
		public BitmapDrawable getMapIcon() {
			if (mapIcon == null && mapiconpath != null) {
				if (iconManager == null) {
					iconManager = getIconManager(Application.mainActivity);
				}
				mapIcon = iconManager.getDrawable(mapiconpath, de.blau.android.Map.ICON_SIZE_DP);
				mapiconpath = null;
			}
			return mapIcon;
		}
		
		public PresetGroup getParent() {
			return parent;
		}
		
		public void setParent(PresetGroup pg) {
			parent = pg;
		}
		
		/**
		 * Returns a basic view representing the current element (i.e. a button with icon and name).
		 * Can (and should) be used when implementing {@link #getView(PresetClickHandler)}.
		 * @return the view
		 */
		private final TextView getBaseView(Context ctx) {
			Resources res = ctx.getResources();
//			GradientDrawable shape =  new GradientDrawable();
//			shape.setCornerRadius(8);
			TextView v = new TextView(ctx);
			float density = res.getDisplayMetrics().density;
			v.setText(getTranslatedName());
			v.setTextColor(res.getColor(R.color.preset_text));
			v.setTextSize(TypedValue.COMPLEX_UNIT_SP,10);
			v.setEllipsize(TextUtils.TruncateAt.END);
			v.setMaxLines(2);
			v.setPadding((int)(4*density), (int)(4*density), (int)(4*density), (int)(4*density));
			// v.setBackgroundDrawable(shape);
			if (this instanceof PresetGroup) {
				v.setBackgroundColor(res.getColor(R.color.dark_grey));
			} else {
				v.setBackgroundColor(res.getColor(R.color.preset_bg));
			}
			Drawable icon = getIcon();
			if (icon != null) {
				v.setCompoundDrawables(null, icon, null, null);
				v.setCompoundDrawablePadding((int)(4*density));
			} else {
				// no icon, shouldn't happen anymore leave in logging for now
				Log.d(DEBUG_TAG,"No icon for " + getName());
			}
			v.setWidth((int)(72*density));
			v.setHeight((int)(72*density));
			v.setGravity(Gravity.TOP | Gravity.CENTER_HORIZONTAL);
			return v;
		}
		
		/**
		 * Returns a view representing this element (i.e. a button with icon and name)
		 * Implement this in subtypes
		 * @param handler handler to handle clicks on the element (may be null)
		 * @return a view ready to display to represent this element
		 */
		public abstract View getView(Context ctx, final PresetClickHandler handler);
		
		public boolean appliesTo(ElementType type) {
			switch (type) {
				case NODE: return appliesToNode;
				case WAY: return appliesToWay;
				case CLOSEDWAY: return appliesToClosedway;
				case RELATION: return appliesToRelation;
			}
			return true; // should never happen
		}

		/**
		 * Recursivly sets the flag indicating that this element is relevant for nodes
		 */
		protected void setAppliesToNode() {
			if (!appliesToNode) {
				appliesToNode = true;
				if (parent != null) parent.setAppliesToNode();
			}
		}
		
		/**
		 * Recursivly sets the flag indicating that this element is relevant for nodes
		 */
		protected void setAppliesToWay() {
			if (!appliesToWay) {
				appliesToWay = true;
				if (parent != null) parent.setAppliesToWay();
			}
		}
		
		/**
		 * Recursivly sets the flag indicating that this element is relevant for nodes
		 */
		protected void setAppliesToClosedway() {
			if (!appliesToClosedway) {
				appliesToClosedway = true;
				if (parent != null) parent.setAppliesToClosedway();
			}
		}
		
		/**
		 * Recursivly sets the flag indicating that this element is relevant for nodes
		 */
		protected void setAppliesToRelation() {
			if (!appliesToRelation) {
				appliesToRelation = true;
				if (parent != null) parent.setAppliesToRelation();
			}
		}
		
		protected void setMapFeatures(String url) {
			if (url != null) {
				mapFeatures = url;
			}
		}
		
		public Uri getMapFeatures() {
			return Uri.parse(mapFeatures);
		}
		
		protected void setNameContext(String context) {
			nameContext = context;
		}
		
		@Override
		public String toString() {
			return name + " " + iconpath + " " + mapiconpath + " " + appliesToWay + " " + appliesToNode + " " + appliesToClosedway + " " + appliesToRelation;
		}
	}
	
	/**
	 * Represents a separator in a preset group
	 */
	public class PresetSeparator extends PresetElement {
		/**
		 * 
		 */
		private static final long serialVersionUID = 1L;

		public PresetSeparator(PresetGroup parent) {
			super(parent, "", null);
		}

		@Override
		public View getView(Context ctx, PresetClickHandler handler) {
			View v = new View(ctx);
			v.setMinimumHeight(1);
			v.setMinimumWidth(99999); // for WrappingLayout
			return v;
		}
	}
	
	/**
	 * Represents a preset group, which may contain items, groups and separators
	 */
	public class PresetGroup extends PresetElement {
		
		/**
		 * 
		 */
		private static final long serialVersionUID = 1L;
		/** Elements in this group */
		private ArrayList<PresetElement> elements = new ArrayList<PresetElement>();
		
		
		public PresetGroup(PresetGroup parent, String name, String iconpath) {
			super(parent,name,iconpath);
		}

		public void addElement(PresetElement element) {
			elements.add(element);
		}
		
		public ArrayList<PresetElement> getElements() {
			return elements;
		}
		
		/**
		 * Returns a view showing this group's icon
		 * @param handler the handler handling clicks on the icon
		 */
		@Override
		public View getView(Context ctx, final PresetClickHandler handler) {
			TextView v = super.getBaseView(ctx);
			v.setTypeface(null,Typeface.BOLD);
			if (handler != null) {
				v.setOnClickListener(new OnClickListener() {
					@Override
					public void onClick(View v) {
						handler.onGroupClick(PresetGroup.this);
					}
				});
			}
			return v;
		}
		
		/**
		 * @return a view showing the content (nodes, subgroups) of this group
		 */
		public View getGroupView(Context ctx, PresetClickHandler handler, ElementType type) {
			ScrollView scrollView = new ScrollView(ctx);		
			scrollView.setLayoutParams(new LayoutParams(LayoutParams.MATCH_PARENT, LayoutParams.MATCH_PARENT));
			return getGroupView(ctx, scrollView, handler, type);
		}
		
		/**
		 * @return a view showing the content (nodes, subgroups) of this group
		 */
		public View getGroupView(Context ctx, ScrollView scrollView, PresetClickHandler handler, ElementType type) {
			scrollView.removeAllViews();
			WrappingLayout wrappingLayout = new WrappingLayout(ctx);
			float density = ctx.getResources().getDisplayMetrics().density;
			// wrappingLayout.setBackgroundColor(ctx.getResources().getColor(android.R.color.white));
			wrappingLayout.setBackgroundColor(ctx.getResources().getColor(android.R.color.transparent)); // make transparent
			wrappingLayout.setHorizontalSpacing((int)(SPACING*density));
			wrappingLayout.setVerticalSpacing((int)(SPACING*density));
			ArrayList<PresetElement> filteredElements = type == null ? elements : filterElements(elements, type);
			ArrayList<View> childViews = new ArrayList<View>();
			for (PresetElement element : filteredElements) {
				childViews.add(element.getView(ctx, handler));
			}
			wrappingLayout.setWrappedChildren(childViews);
			scrollView.addView(wrappingLayout);
			return scrollView;
		}

	}
	
	/** Represents a preset item (e.g. "footpath", "grocery store") */
	public class PresetItem extends PresetElement {
		/**
		 * 
		 */
<<<<<<< HEAD
		private static final long serialVersionUID = 5L;
=======
		private static final long serialVersionUID = 6L;
>>>>>>> 7da72de7

		/** "fixed" tags, i.e. the ones that have a fixed key-value pair */
		private LinkedHashMap<String, StringWithDescription> fixedTags = new LinkedHashMap<String, StringWithDescription>();
		
		/** Tags that are not in the optional section, but do not have a fixed key-value-pair.
		 *  The map key provides the key, while the map value (String[]) provides the possible values. */
		private LinkedHashMap<String, StringWithDescription[]> recommendedTags = new LinkedHashMap<String, StringWithDescription[]>();
		
		/** Tags that are in the optional section.
		 *  The map key provides the key, while the map value (String[]) provides the possible values. */
		private LinkedHashMap<String, StringWithDescription[]> optionalTags = new LinkedHashMap<String, StringWithDescription[]>();
		
		/**
		 * Hints to be displayed in a suitable form
		 */
		private LinkedHashMap<String, String> hints = new LinkedHashMap<String, String>();
		
		/**
		 * Default values
		 */
		private LinkedHashMap<String, String> defaults = new LinkedHashMap<String, String>();
		
		/**
		 * Roles
		 */
		private LinkedList<String> roles =  new LinkedList<String>();
		
		/**
		 * Linked names of presets
		 */
		private LinkedList<String> linkedPresetNames = new LinkedList<String>();
		
		/**
		 * Key to key type
		 */
		private HashMap<String,PresetKeyType> keyType = new HashMap<String,PresetKeyType>(); 
		
		/**
		 * Key to match properties
		 */
		private HashMap<String,MatchType> matchType = new HashMap<String,MatchType>(); 
		
		/**
		 * Translation contexts
		 */
		private String nameContext = null;
		private String valueContext = null;
		
		
		/**
		 * true if a chunk
		 */
		private boolean chunk = false;
		
		private int itemIndex;

		public PresetItem(PresetGroup parent, String name, String iconpath, String types) {
			super(parent, name, iconpath);
			if (types == null) {
				// Type not specified, assume all types
				setAppliesToNode();
				setAppliesToWay();
				setAppliesToClosedway();
				setAppliesToRelation();
			} else {
				String[] typesArray = types.split(",");
				for (String type : typesArray) {
					if (Node.NAME.equals(type)) setAppliesToNode();
					else if (Way.NAME.equals(type)) setAppliesToWay();
					else if ("closedway".equals(type)) setAppliesToClosedway();
					else if (Relation.NAME.equals(type)) setAppliesToRelation();
				}
			}	
			itemIndex = allItems.size();
			allItems.add(this);
		}

		/**
		 * build the search index
		 */
		void buildSearchIndex() {
			addToSearchIndex(name);
			if (parent != null) {
				String parentName = parent.getName();
				if (parentName != null && parentName.length() > 0) {
					addToSearchIndex(parentName);
				}
			}
			for (String k:fixedTags.keySet()) {
				addToSearchIndex(k);
				addToSearchIndex(fixedTags.get(k).getValue());
				addToSearchIndex(fixedTags.get(k).getDescription());
			}
		}
		
		/**
		 * Add a name, any translation and the individual words to the index.
		 * Currently we assume that all words are significant
		 * @param term
		 */
		void addToSearchIndex(String term) {
			// search support
			if (term != null) {
				String normalizedName = SearchIndexUtils.normalize(term);
				searchIndex.add(normalizedName,this);
				String words[] = normalizedName.split(" ");
				if (words.length > 1) {
					for (String w:words) {
						searchIndex.add(w,this);
					}
				}
				if (po != null) { // and any translation
					String normalizedTranslatedName = SearchIndexUtils.normalize(po.t(term));
					translatedSearchIndex.add(normalizedTranslatedName,this);
					String translastedWords[] = normalizedName.split(" ");
					if (translastedWords.length > 1) {
						for (String w:translastedWords) {
							translatedSearchIndex.add(w,this);
						}
					}
				}
			}
		}
		
		/**
		 * Adds a fixed tag to the item, registers the item in the tagItems map and populates autosuggest.
		 * @param key key name of the tag
		 * @param value value of the tag
		 */
		public void addTag(final String key, final PresetKeyType type, String value, String text) {
			if (key == null) throw new NullPointerException("null key not supported");
			if (value == null) value = "";
			if (text != null && po != null) {
				text = po.t(text);
			}
			fixedTags.put(key, new StringWithDescription(value, text));
			if (!chunk) {
				tagItems.add(key+"\t"+value, this);
			}
			// Log.d(DEBUG_TAG,name + " key " + key + " type " + type);
			keyType.put(key,type);
			if (appliesTo(ElementType.NODE)) autosuggestNodes.add(key, value.length() > 0 ? new StringWithDescription(value, text) : null);
			if (appliesTo(ElementType.WAY)) autosuggestWays.add(key, value.length() > 0 ? new StringWithDescription(value, text) : null);
			if (appliesTo(ElementType.CLOSEDWAY)) autosuggestClosedways.add(key, value.length() > 0 ? new StringWithDescription(value, text) : null);
			if (appliesTo(ElementType.RELATION)) autosuggestRelations.add(key, value.length() > 0 ? new StringWithDescription(value, text) : null);
		}
		
		/**
		 * Adds a recommended or optional tag to the item and populates autosuggest.
		 * @param optional true if optional, false if recommended
		 * @param key key name of the tag
		 * @param values values string from the XML (comma-separated list of possible values)
		 */
		public void addTag(boolean optional, String key, PresetKeyType type, String values) {
			addTag(optional, key, type, values, ",");
		}
		
		public void addTag(boolean optional, String key, PresetKeyType type, String values, String seperator) {
			String[] valueArray = (values == null) ? new String[0] : values.split(Pattern.quote(seperator));
			StringWithDescription[] valuesWithDesc = new StringWithDescription[valueArray.length];
			for (int i=0;i<valueArray.length;i++){
				valuesWithDesc[i] = new StringWithDescription(valueArray[i]);
			}
			addTag(optional, key, type, valuesWithDesc);
		}
		
		public void addTag(boolean optional, String key, PresetKeyType type, StringWithDescription[] valueArray) {
		    if (!chunk){
<<<<<<< HEAD
		    	for (StringWithDescription v:valueArray) {
		    		tagItems.add(key+"\t"+v.getValue(), this);
=======
		    	if (valueArray==null || valueArray.length == 0) {
		    		tagItems.add(key+"\t", this);
		    	} else {
		    		for (StringWithDescription v:valueArray) {
		    			tagItems.add(key+"\t"+v.getValue(), this);
		    		}
>>>>>>> 7da72de7
		    	}
		    }
			// Log.d(DEBUG_TAG,name + " key " + key + " type " + type);
			keyType.put(key,type);
			if (appliesTo(ElementType.NODE)) autosuggestNodes.add(key, valueArray);
			if (appliesTo(ElementType.WAY)) autosuggestWays.add(key, valueArray);
			if (appliesTo(ElementType.CLOSEDWAY)) autosuggestClosedways.add(key, valueArray);
			if (appliesTo(ElementType.RELATION)) autosuggestRelations.add(key, valueArray);
			
			(optional ? optionalTags : recommendedTags).put(key, valueArray);
		}
		
		public void addRole(String value)
		{
			roles.add(value);
		}
		
		/**
		 * Save hint for the tag
		 * @param key
		 * @param hint
		 */
		public void addHint(String key, String hint) {
			hints.put(key, hint);
		}
		
		/**
		 * Return, potentially translated, "text" field from preset
		 * @param key
		 * @return
		 */
		public String getHint(String key) {
			if (po != null) {
				return po.t(hints.get(key));
			}
			return hints.get(key);
		}

		/**
		 * Save default for the tag
		 * @param key
		 * @param defaultValue
		 */
		public void addDefault(String key, String defaultValue) {
			defaults.put(key, defaultValue);
			
		}
		
		public String getDefault(String key) {
			return defaults.get(key);
		}
		
		public void setMatchType(String key, String match) {
			MatchType type = null;
			if (match.equals("none")) {
				type = MatchType.NONE;
			} else if (match.equals("key")) {
				type = MatchType.KEY;
			} else if (match.equals("key!")) {
				type = MatchType.KEY_NEG;
			} else if (match.equals("keyvalue")) {
				type = MatchType.KEY_VALUE;
			} else if (match.equals("keyvalue!")) {
				type = MatchType.KEY_VALUE_NEG;
			}
			matchType.put(key, type);
		}

		public MatchType getMatchType(String key) {
			return matchType.get(key);
		}
		
		public void addLinkedPresetName(String presetName) {
			linkedPresetNames.add(presetName);
		}
		
		/**
		 * @return the fixed tags belonging to this item (unmodifiable)
		 */
		public Map<String,StringWithDescription> getFixedTags() {
			return Collections.unmodifiableMap(fixedTags);
		}
		
		/**
		 * Return the number of keys with fixed values
		 * @return
		 */
		public int getFixedTagCount() {
			return fixedTags.size();
		}
		
		public boolean isFixedTag(String key) {
			return fixedTags.containsKey(key);
		}
		
		public boolean isRecommendedTag(String key) {
			return recommendedTags.containsKey(key);
		}
		
		public boolean isOptionalTag(String key) {
			return optionalTags.containsKey(key);
		}
		
		public Map<String,StringWithDescription[]> getRecommendedTags() {
			return Collections.unmodifiableMap(recommendedTags);
		}

		public Map<String,StringWithDescription[]> getOptionalTags() {
			return Collections.unmodifiableMap(optionalTags);
		}
		
		public List<String> getRoles() {
			return Collections.unmodifiableList(roles);
		}
		
		public List<PresetItem> getLinkedPresets() {
			ArrayList<PresetItem> result = new ArrayList<PresetItem>();
			for (String n:linkedPresetNames) {
				Integer index = getItemIndexByName(n); // FIXME this involves a sequential search
				result.add(allItems.get(index.intValue()));
			}
			return result;
		}
		
		/**
		 * Return a ist of the values suitable for autocomplete, note vales for fixed tags are not returned
		 * @param key
		 * @return
		 */
		public Collection<StringWithDescription> getAutocompleteValues(String key) {
			Collection<StringWithDescription> result = new HashSet<StringWithDescription>();
			if (recommendedTags.containsKey(key)) {
				result.addAll(Arrays.asList(recommendedTags.get(key)));
			} else if (optionalTags.containsKey(key)) {
				result.addAll(Arrays.asList(optionalTags.get(key)));
			}
			return result;
		}
		
		/**
		 * Return what kind of selection applies to the values of this key
		 * @param key
		 * @return
		 */
		public PresetKeyType getKeyType(String key) {
			PresetKeyType result = keyType.get(key);
			if (result==null) {
				return PresetKeyType.TEXT;
			}
			return result;
		}
		
		/**
		 * Checks if all tags belonging to this item exist in the given tagSet,
		 * i.e. the node to which the tagSet belongs could be what this preset specifies.
		 * @param tagSet the tagSet to compare against this item
		 * @return
		 */
		public boolean matches(Map<String,String> tagSet) {
			if (name.equals("Addresses")) {
				Log.d(DEBUG_TAG,"matching addresses fixed");
			}
			for (Entry<String, StringWithDescription> tag : fixedTags.entrySet()) { // for each own tag
				String key = tag.getKey();
				if (!tagSet.containsKey(key)) {
					return false;
				}
				MatchType type = getMatchType(key);
				String otherTagValue = tagSet.get(key);		
				if (!tag.getValue().equals(otherTagValue) && type!=MatchType.KEY) {
					return false;
				}
			}
			return true;
		}
		
		/**
		 * Returns the number of matches between the list of recommended tags (really a misnomer) and the provided tags
		 * @param tagSet
		 * @return number of matches
		 */
		public int matchesRecommended(Map<String,String> tagSet) {
			if (name.equals("Addresses")) {
				Log.d(DEBUG_TAG,"matching addresses recommended");
			}
			int matches = 0;
			for (Entry<String, StringWithDescription[]> tag : recommendedTags.entrySet()) { // for each own tag
				String key = tag.getKey();
				if (tagSet.containsKey(key)) { // key could have null value in the set
					// value not empty
					if (getMatchType(key)==MatchType.KEY) {
						matches++;
						break;
					}
					String otherTagValue = tagSet.get(key);
					for (StringWithDescription v:tag.getValue()) {
						if (v.equals(otherTagValue)) {
							matches++;
							break;
						}
					}
				} 
			}
			return matches;
		}
		

		@Override
		public View getView(Context ctx, final PresetClickHandler handler) {
			View v = super.getBaseView(ctx);
			if (handler != null) {
				v.setOnClickListener(new OnClickListener() {
					@Override
					public void onClick(View v) {
						handler.onItemClick(PresetItem.this);
					}
					
				});
				v.setOnLongClickListener(new OnLongClickListener() {
					@Override
					public boolean onLongClick(View v) {
						return handler.onItemLongClick(PresetItem.this);
					}	
				});
			}
			return v;
		}

		/**
		 * Return true if the key is contained in this preset
		 * @param key
		 * @return
		 */
		public boolean hasKey(String key) {
			return fixedTags.containsKey(key) || recommendedTags.containsKey(key) || optionalTags.containsKey(key);
		}
		
		/**
		 * Return true if the key and value is contained in this preset taking match attribute in to account
		 * @param key
		 * @return
		 */
		public boolean hasKeyValue(String key, String value) {

			StringWithDescription swd = fixedTags.get(key);
			if (swd!=null) {
				if ("".equals(value) || swd.getValue()==null || swd.equals(value) || "".equals(swd.getValue())) {
					return true;
				}
			}

			MatchType type = getMatchType(key);
			PresetKeyType keyType = getKeyType(key);

			if (recommendedTags.containsKey(key)) {
				if (type==MatchType.KEY || keyType==PresetKeyType.MULTISELECT) { // MULTISELECT always editable
					return true;
				}
				StringWithDescription[] swdArray = recommendedTags.get(key);
				if (swdArray != null && swdArray.length > 0) {
					for (StringWithDescription v:swdArray) {
						if ("".equals(value) || v.getValue()==null || v.equals(value) || "".equals(v.getValue())) {
							return true;
						}
					}
				} else {
					return true;
				}
			}

			if (optionalTags.containsKey(key)) { 
				if (type==MatchType.KEY || keyType==PresetKeyType.MULTISELECT) { // MULTISELECT always editable
					return true;
				}
				StringWithDescription[] swdArray = optionalTags.get(key);
				if (swdArray != null && swdArray.length > 0) {
					for (StringWithDescription v:swdArray) {
						if ("".equals(value) || v.getValue()==null || v.equals(value) || "".equals(v.getValue())) {
							return true;
						}
					}
				} else {
					return true;
				}
			}
			return false;
		}
		
		public int getItemIndex() {
			return itemIndex;
		}
		
		@Override
		public String toString() {
			String tagStrings = "";
			tagStrings = " required: ";
			for (String k:fixedTags.keySet()) {
				tagStrings = tagStrings + " " + k + "=" + fixedTags.get(k);
			}
			tagStrings = tagStrings + " recommended: ";
			for (String k:recommendedTags.keySet()) {
				tagStrings = tagStrings + " " + k + "="; 
				for (StringWithDescription v:recommendedTags.get(k)) {
					tagStrings = tagStrings + " " + v.getValue();
				}
			}
			tagStrings = tagStrings + " optional: ";
			for (String k:optionalTags.keySet()) {
				tagStrings = tagStrings + " " + k + "=";
				for (StringWithDescription v:optionalTags.get(k)) {
					tagStrings = tagStrings + " " + v.getValue();
				}
			}
			return super.toString() + tagStrings;
		}
	
		protected void setChunk() {
			chunk = true;
		}
		
		protected boolean isChunk() {
			return chunk;
		}
		
		public String toJSON() {
			String jsonString = "";
			for (String k:fixedTags.keySet()) {
				jsonString = jsonString + tagToJSON(k, null);
				jsonString = jsonString + tagToJSON(k, fixedTags.get(k).getValue());
			}
			for (String k:recommendedTags.keySet()) {
				jsonString = jsonString + tagToJSON(k, null);
				for (StringWithDescription v:recommendedTags.get(k)) {
					jsonString = jsonString + tagToJSON(k, v.getValue());
				}
			}
			for (String k:optionalTags.keySet()) {
				jsonString = jsonString + tagToJSON(k, null);
				for (StringWithDescription v:optionalTags.get(k)) {
					jsonString = jsonString + tagToJSON(k, v.getValue());
				}
			}
			return jsonString;
		}
		
		private String tagToJSON(String key, String value) {
			String result = "{ \"key\": \"" + key + "\"" + (value == null ? "" : ", \"value\": \"" + value + "\"");
			result = result + " , \"object_types\": [";
			if (appliesToNode) {
				result = result + "\"node\"";
			}
			if (appliesToRelation) {
				if (appliesToNode) {
					result = result + ",";
				}
				result = result + "\"node\"";
			}
			if (appliesToWay || appliesToClosedway) {
				if (appliesToRelation) {
					result = result + ",";
				}
				result = result + "\"way\"";
			}			
			return  result + "]},\n";
		}
	}
	
	
	/**
	 * Adapter providing the preset elements in this group
	 * currently unused, left here in case it is later needed
	 */
	@SuppressWarnings("unused")
	private class PresetGroupAdapter extends BaseAdapter {
	
		private final ArrayList<PresetElement> elements;
		private PresetClickHandler handler;
		private final Context context;
		
		private PresetGroupAdapter(Context ctx, ArrayList<PresetElement> content, ElementType type, PresetClickHandler handler) {
			this.handler = handler;
			context = ctx;
			elements = filterElements(content, type);
		}

		@Override
		public View getView(int position, View convertView, ViewGroup parent) {
			return getItem(position).getView(context, handler);
		}
		
		@Override
		public int getCount() {
			return elements.size();
		}
	
		@Override
		public PresetElement getItem(int position) {
			return elements.get(position);
		}
	
		@Override
		public long getItemId(int position) {
			return position;
		}
		
		@Override
		public boolean isEnabled(int position) {
			return !(getItem(position) instanceof PresetSeparator);
		}
	}

	/** Interface for handlers handling clicks on item or group icons */
	public interface PresetClickHandler {
		public void onItemClick(PresetItem item);
		public boolean onItemLongClick(PresetItem item);
		public void onGroupClick(PresetGroup group);
	}

	static public Collection<String> getAutocompleteKeys(Preset[] presets, ElementType type) {
		Collection<String> result = new HashSet<String>();
		for (Preset p:presets) {
			if (p!=null) {
				switch (type) {
				case NODE: result.addAll(p.autosuggestNodes.getKeys()); break;
				case WAY: result.addAll(p.autosuggestWays.getKeys()); break;
				case CLOSEDWAY: result.addAll(p.autosuggestClosedways.getKeys()); break;
				case RELATION: result.addAll(p.autosuggestRelations.getKeys()); break;
				default: return null; // should never happen, all cases are covered
				}
			}
		}
		List<String> r = new ArrayList<String>(result);
		Collections.sort(r);
		return r; 
	}
	
	static public Collection<StringWithDescription> getAutocompleteValues(Preset[] presets, ElementType type, String key) {
		Collection<StringWithDescription> result = new HashSet<StringWithDescription>();
		for (Preset p:presets) {
			if (p!=null) {
				switch (type) {
				case NODE: result.addAll(p.autosuggestNodes.get(key)); break;
				case WAY: result.addAll(p.autosuggestWays.get(key)); break;
				case CLOSEDWAY: result.addAll(p.autosuggestClosedways.get(key)); break;
				case RELATION: result.addAll(p.autosuggestRelations.get(key)); break;
				default: return Collections.emptyList();
				}
			}
		}
		List<StringWithDescription> r = new ArrayList<StringWithDescription>(result);
		Collections.sort(r);
		return r;
	}
	
	static public MultiHashMap<String, PresetItem> getSearchIndex(Preset[] presets) {
		MultiHashMap<String, PresetItem> result = new MultiHashMap<String, PresetItem>();
		for (Preset p:presets) {
			if (p != null) {
				result.addAll(p.searchIndex);
			}
		}
		return result;
	}
	
	static public MultiHashMap<String, PresetItem> getTranslatedSearchIndex(Preset[] presets) {
		MultiHashMap<String, PresetItem> result = new MultiHashMap<String, PresetItem>();
		for (Preset p:presets) {
			if (p!=null) {
				result.addAll(p.translatedSearchIndex);
			}
		}
		return result;
	}
}
<|MERGE_RESOLUTION|>--- conflicted
+++ resolved
@@ -111,11 +111,7 @@
 	/**
 	 * 
 	 */
-<<<<<<< HEAD
-	private static final long serialVersionUID = 4L;
-=======
 	private static final long serialVersionUID = 5L;
->>>>>>> 7da72de7
 	/** name of the preset XML file in a preset directory */
 	public static final String PRESETXML = "preset.xml";
 	/** name of the MRU serialization file in a preset directory */
@@ -521,7 +517,6 @@
             		PresetItem chunk = chunks.get(attr.getValue("ref")); // note this assumes that there are no forward references
             		if (chunk != null) {
             			currentItem.fixedTags.putAll(chunk.getFixedTags());
-<<<<<<< HEAD
             			if (!currentItem.isChunk()) {
             				for (Entry<String,StringWithDescription> e:chunk.getFixedTags().entrySet()) {
             					StringWithDescription v = e.getValue();
@@ -531,15 +526,6 @@
             					}
             					tagItems.add(e.getKey()+"\t"+value, currentItem);
             				}
-=======
-            			for (Entry<String,StringWithDescription> e:chunk.getFixedTags().entrySet()) {
-            				StringWithDescription v = e.getValue();
-            				String value = "";
-            				if (v != null && v.getValue() != null) {
-            					value = v.getValue();
-            				}
-            				tagItems.add(e.getKey()+"\t"+value, currentItem);
->>>>>>> 7da72de7
             			}
             			currentItem.optionalTags.putAll(chunk.getOptionalTags());
             			addToTagItems(currentItem, chunk.getOptionalTags());
@@ -571,12 +557,9 @@
             }
 			
 			void addToTagItems(PresetItem currentItem, Map<String,StringWithDescription[]>tags) {
-<<<<<<< HEAD
 				if (currentItem.isChunk()) { // only do this on the final expansion
 					return;
 				}
-=======
->>>>>>> 7da72de7
       			for (Entry<String,StringWithDescription[]> e:tags.entrySet()) {
     				StringWithDescription values[] = e.getValue();
     				if (values != null) {
@@ -1198,11 +1181,7 @@
 		/**
 		 * 
 		 */
-<<<<<<< HEAD
-		private static final long serialVersionUID = 5L;
-=======
 		private static final long serialVersionUID = 6L;
->>>>>>> 7da72de7
 
 		/** "fixed" tags, i.e. the ones that have a fixed key-value pair */
 		private LinkedHashMap<String, StringWithDescription> fixedTags = new LinkedHashMap<String, StringWithDescription>();
@@ -1370,18 +1349,13 @@
 		}
 		
 		public void addTag(boolean optional, String key, PresetKeyType type, StringWithDescription[] valueArray) {
-		    if (!chunk){
-<<<<<<< HEAD
-		    	for (StringWithDescription v:valueArray) {
-		    		tagItems.add(key+"\t"+v.getValue(), this);
-=======
+	    	if (!chunk){
 		    	if (valueArray==null || valueArray.length == 0) {
 		    		tagItems.add(key+"\t", this);
 		    	} else {
 		    		for (StringWithDescription v:valueArray) {
 		    			tagItems.add(key+"\t"+v.getValue(), this);
 		    		}
->>>>>>> 7da72de7
 		    	}
 		    }
 			// Log.d(DEBUG_TAG,name + " key " + key + " type " + type);
