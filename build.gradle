<<<<<<< HEAD
// Top-level build file where you can add
// configuration options common to all sub-projects/modules.

buildscript {
    repositories {
        mavenCentral()
        maven { url 'https://dl.bintray.com/content/simonpoole/gradle' }
        maven { url 'https://dl.bintray.com/content/simonpoole/osm' }
        google()
        maven { url 'https://oss.sonatype.org/content/repositories/snapshots' } // For Spoon snapshot, until 2.0.0 is released
        mavenLocal()
    }
    dependencies {
        classpath 'com.android.tools.build:gradle:3.2.1'
        classpath 'ch.poole.gradle:markdown-gradle-plugin:0.2.1'
        classpath 'org.jacoco:org.jacoco.core:0.8.5'
        classpath "ch.poole:preset-utils:0.13.0"
        classpath 'com.github.ksoichiro:gradle-eclipse-aar-plugin:0.3.1'
        classpath 'com.getkeepsafe.dexcount:dexcount-gradle-plugin:0.8.4'
        classpath 'com.jaredsburrows:gradle-spoon-plugin:1.5.0'
    }
}

plugins {
    id "de.undercouch.download" version "4.0.4"
    id "org.sonarqube" version "2.8"
    id "net.ltgt.apt" version "0.21"
    id "com.github.ben-manes.versions" version "0.21.0"
}
import de.undercouch.gradle.tasks.download.Download

allprojects {
    repositories {
        mavenCentral()
        maven { url 'https://dl.bintray.com/content/simonpoole/div' }
        maven { url 'https://dl.bintray.com/content/simonpoole/android' }
        maven { url "https://maven.google.com" }
        maven { url "https://jitpack.io" }
        jcenter()
        maven { url 'https://oss.sonatype.org/content/repositories/snapshots' } // For Spoon snapshot, until 2.0.0 is released
        mavenLocal()
        //        		flatDir {
        //                	dirs 'lib'
        //            	}
    }
}

// Project level build file starts here
apply plugin: 'eclipse'
apply plugin: 'com.android.application'
apply plugin: "net.ltgt.apt"
apply plugin: 'ch.poole.gradle.markdown'
apply plugin: 'jacoco'
apply plugin: 'com.getkeepsafe.dexcount'
apply plugin: 'com.jaredsburrows.spoon'

ext {
    adb = android.getAdbExe().toString()
    private_assets = "$projectDir/../private_assets"
}

markdownToHtml {
    sourceDir =  new File(projectDir.getPath() + '/documentation/docs/help')
    inputEncoding ="utf8"
    outputDir = new File(projectDir.getPath() + '/src/main/assets/help')
    outputEncoding = "utf8"
    configuration.template = projectDir.getPath() + "/documentation/html_template.tpl"
}

task downloadPresetIconsZipFile(type: Download) {
    doFirst {
        delete projectDir.getPath() + '/src/main/assets/images/icons/png'
    }
    acceptAnyCertificate true
    src 'https://github.com/simonpoole/beautified-JOSM-preset/releases/latest/download/vespucci_icons.zip'
    dest new File(projectDir.getPath() + '/src/main/assets/images/icons/png', 'vespucci_icons.zip')
}

task downloadPresetFile(type: Download) {
    acceptAnyCertificate true
    src 'https://github.com/simonpoole/beautified-JOSM-preset/releases/latest/download/vespucci_preset_build.xml'
    dest new File(projectDir.getPath() + '/src/main/assets/preset.xml')
}

task updatePreset(dependsOn: ["downloadPresetFile", "downloadPresetIconsZipFile"], type: Copy) {
    from zipTree(downloadPresetIconsZipFile.dest)
    into projectDir.getPath() + '/src/main/assets/images/icons/png'
    doLast { delete downloadPresetIconsZipFile.dest }
}
updatePreset.group = 'vespucci'
updatePreset.description = 'Update the default preset from http://simonpoole.github.io/beautified-JOSM-preset/'

task updateImagery(type: Download) {
    acceptAnyCertificate true
    src 'https://josm.openstreetmap.de/maps?format=geojson'
    dest new File(projectDir.getPath() + '/src/main/assets/imagery.geojson')
}
updateImagery.group = 'vespucci'
updateImagery.description = 'Update the background layer configuration from https://josm.openstreetmap.de/wiki/Maps'

task dumpTaginfoJson(dependsOn: ["installCurrentDebug", "installCurrentDebugAndroidTest"],type: Exec) {
    commandLine adb, 'shell', 'am', 'instrument', '-w', '-e', 'class',  "de.blau.android.TaginfoDump", 'de.blau.android.test/android.support.test.runner.AndroidJUnitRunner'
}

task updateTaginfoJson(dependsOn: "dumpTaginfoJson", type: Exec) {
    commandLine adb, 'pull', 'sdcard/Vespucci/taginfo.json', projectDir.getPath()
}
updateTaginfoJson.group = 'vespucci'
updateTaginfoJson.description = 'Update the taginfo.json file from test device'

task update3rdPartyDocs() {
}
update3rdPartyDocs.group = 'vespucci'
update3rdPartyDocs.description = 'Update markdown help files for 3rd party libraries'

['de', 'en', 'es', 'fi', 'fr', 'gl', 'hu', 'it', 'iw', 'pl', 'pt', 'zh-rTW'].each { lang ->
    def name="updateOpeningHoursDoc${lang.capitalize()}"
    task (name,type: Download) {
        acceptAnyCertificate true
        src "https://raw.githubusercontent.com/simonpoole/OpeningHoursFragment/master/lib/documentation/docs/help/${lang}/Opening%20hours.md"
        dest new File(projectDir.getPath() + "/documentation/docs/help/${lang}/Opening hours.md")
    }
    update3rdPartyDocs.dependsOn name
}

task updateTranslations(type: Exec) {
    if (System.getProperty('os.name').toLowerCase(Locale.ROOT).contains('windows')) {
        commandLine 'cmd', '/c', 'tx.exe', 'pull', '-a'
    } else {
        commandLine 'tx', 'pull', '-a'
    }
}
updateTranslations.group = 'vespucci'
updateTranslations.description = 'Update translations by executing the transifex tx utility'

task updateSynonyms() {
}
updateSynonyms.group = 'vespucci'
updateSynonyms.description = 'Update synonym files from iD editor repo'

[
    'af',
    'ar',
    'ast',
    'bg',
    'bs',
    'ca',
    'cs',
    'da',
    'de',
    'dv',
    'el',
    'en-GB',
    'en',
    'eo',
    'es',
    'et',
    'eu',
    'fa',
    'fi',
    'fr',
    'gan',
    'gl',
    'gu',
    'he',
    'hi',
    'hr',
    'hu',
    'hy',
    'ia',
    'id',
    'is',
    'it',
    'ja',
    'jv',
    'km',
    'kn',
    'ko',
    'ku',
    'lij',
    'lt',
    'lv',
    'mg',
    'mk',
    'ml',
    'mn',
    'ms',
    'ne',
    'nl',
    'nn',
    'no',
    'nv',
    'pl',
    'pt-BR',
    'pt',
    'rm',
    'ro',
    'ru',
    'sc',
    'si',
    'sk',
    'sl',
    'sq',
    'sr',
    'sv',
    'ta',
    'te',
    'th',
    'tl',
    'tr',
    'uk',
    'ur',
    'vi',
    'yue',
    'zh-CN',
    'zh-HK',
    'zh-TW',
    'zh'
].each { lang ->
    def name="updateSynonyms${lang.capitalize()}"
    task (name,type: JavaExec) {
        main = "ch.poole.osm.presetutils.Synonyms"
        classpath = buildscript.configurations.classpath
        args('-l',    "$lang",
                '-x',    "military",
                '-o',    "src/main/assets/synonyms/synonyms.$lang")
    }
    updateSynonyms.dependsOn name
}

task enableFreeform(type: Exec) {
    commandLine adb, 'shell', 'settings', 'put', 'global', 'enable_freeform_support', '1'
}
enableFreeform.group = 'emulators'
enableFreeform.description = 'turn on free form window support'

apply from: 'https://raw.githubusercontent.com/simonpoole/gradle-tasks/master/eclipse-android-3-flavors'
// apply from: '../gradle-tasks/eclipse-android-3-flavors'

sonarqube {
    // we've not converted to Java 8 source yet, so analyse as for 7/1.7
    properties {
        property "sonar.java.source","1.7"
        property "sonar.sourceEncoding","UTF-8"
        property "sonar.java.binaries", "build/intermediates/javac/currentDebug/compileCurrentDebugJavaWithJavac/classes"
        property "sonar.coverage.jacoco.xmlReportPaths","build/reports/jacoco/jacocoTestReport/jacocoTestReport.xml"
    }
}

android {
    defaultConfig {
        versionCode project.getVersionCode()
        versionName "${project.getVersionName()}"
        testInstrumentationRunner "android.support.test.runner.AndroidJUnitRunner"
        def reporter = System.getenv('VESPUCCI_REPORTER')
        if (reporter == null) {
            reporter = "";
        }
        resValue("string", "reporter", reporter)
    }
    
    buildTypes {
        debug {
            testCoverageEnabled true
            minifyEnabled true
            proguardFiles getDefaultProguardFile('proguard-android.txt'),'proguard-shrink-only.txt','proguard-rules.pro'
            testProguardFiles getDefaultProguardFile('proguard-android.txt'),'proguard-shrink-only.txt','proguard-test.txt','proguard-rules.pro'
            // proguardFiles getDefaultProguardFile('proguard-android-optimize.txt'),'proguard-rules.pro'
        }
        release {
            minifyEnabled true
            // proguardFiles getDefaultProguardFile('proguard-android.txt'),'proguard-rules.pro'
            proguardFiles getDefaultProguardFile('proguard-android-optimize.txt'),'proguard-rules.pro'
        }
    }

    // this, unluckily, cannot be set per flavour
    compileSdkVersion 28

    // Specifies one flavor dimension.
    flavorDimensions "api"
    productFlavors {
        current {
            dimension "api"
            minSdkVersion 14
            targetSdkVersion 28
            applicationIdSuffix ""
            versionNameSuffix ""
            resValue "string", "content_provider", "de.blau.android.provider"
        }
       legacy {
            dimension "api"
            minSdkVersion 9
            targetSdkVersion 25
            applicationIdSuffix ".legacy"
            versionNameSuffix "-legacy"
            resValue "string", "content_provider", "de.blau.android.legacy.provider"
        }
    }

    compileOptions {
        sourceCompatibility JavaVersion.VERSION_1_8
        targetCompatibility JavaVersion.VERSION_1_8
    }

    testOptions {
        unitTests.all {
            jacoco { includeNoLocationClasses = true }
            testLogging {
                events "passed", "skipped", "failed", "standardOut", "standardError"
                outputs.upToDateWhen {false}
                showStandardStreams = true
            }
        }
    }

    dexOptions {
        jumboMode = true
        javaMaxHeapSize "4g"
    }

    sourceSets {
        main.assets.srcDirs += files("$private_assets".toString())
    }
    
    lintOptions {
        abortOnError true
        baseline file("lint-baseline.xml")
    }
}

android.applicationVariants.all { variant ->
    task("generate${variant.name.capitalize()}Javadoc", type: Javadoc) {
        description "Generates Javadoc for $variant.name."
        group "Documentation"
        source = variant.javaCompile.source
        classpath = files(variant.javaCompile.classpath.files) + files(android.bootClasspath) + files(variant.javaCompile.destinationDir)
        options.links("http://docs.oracle.com/javase/7/docs/api/");
        options.links("http://d.android.com/reference/");
        exclude '**/BuildConfig.java'
        exclude '**/R.java'
    }
}

afterEvaluate{
    // these tasks needs to be created after the uninstall tasks

    // hardwired single test, this is only needed during initial developement, once the whole test suite has been run
    // any new test will be included automatically
    // it would probably be better to somehow get the test name interactively from the user
    android.productFlavors.all { flavor ->
        task ("runSingleConnected${flavor.name.capitalize()}Test",
        dependsOn: ["install${flavor.name.capitalize()}Debug", "install${flavor.name.capitalize()}DebugAndroidTest"],
        type: Exec) {
            group = 'vespucci'
            description = "Run a single test method on device (configuration needs to be edited) for the ${flavor.name} flavor"
            def toRun = "de.blau.android.services.MapTileProviderServiceTest"
            // commandLine adb, 'shell', 'pm', 'list', 'instrumentation'
            commandLine adb, 'shell', 'am', 'instrument', '-w', '-e', 'class',  toRun, "de.blau.android${flavor.applicationIdSuffix}.test/android.support.test.runner.AndroidJUnitRunner"
            finalizedBy "uninstall${flavor.name.capitalize()}DebugAndroidTest","uninstall${flavor.name.capitalize()}Debug"
        }
    }

    // this task will generate tasks for each test that was run in the last on device test
    // it doesn't depend on it directly as that would require waiting for all the tests to execute first
    // so the best strategy seems to simply refresh the build after the on device tests have been ran
    // tests are split up over two categories depending if they failed or not
    task generateTestTasks {
        android.productFlavors.all { flavor ->
            def flavorName = flavor.name.toUpperCase()
            def fileRegex = "TEST.*-${flavorName}\\.xml"
            def fileList = new File(projectDir.getPath() +"/build/outputs/androidTest-results/connected/flavors/${flavorName}/").listFiles().findAll { it.name ==~ /${fileRegex}/ }
            if (!fileList.empty) {
                def tests = (new XmlParser()).parse(fileList.get(0)) // assume all tests outputs are equivalent
                tests.'testcase'.each { testcase ->
                    def toRun = testcase.@classname + "#" + testcase.@name
                    task ("run${flavor.name.capitalize()}${toRun.capitalize()}",
                    dependsOn: ["install${flavor.name.capitalize()}Debug", "install${flavor.name.capitalize()}DebugAndroidTest"],
                    type: Exec) {
                        if (testcase.failure.size() == 0) {
                            group = 'sucessful tests'
                        } else {
                            group = "failed tests"
                        }
                        description = "Run test " + toRun
                        // commandLine adb, 'shell', 'pm', 'list', 'instrumentation'
                        commandLine adb, 'shell', 'am', 'instrument', '-w', '-e', 'class',  toRun, "de.blau.android${flavor.applicationIdSuffix}.test/android.support.test.runner.AndroidJUnitRunner"
                        finalizedBy "uninstall${flavor.name.capitalize()}DebugAndroidTest","uninstall${flavor.name.capitalize()}Debug"
                    }
                }
            }
        }
    }
}

ext {
    okHttpVersion = "3.12.2" // don't change to higher than 3.12 as later versions break android 5 and earlier builds
    signpostVersion = "1.2.1.2"
    supportLibVersion = "28.0.0"
    legacySupportLibVersion = "25.3.1"
    acraVersion = "5.4.0"
    mapboxVersion = "4.5.0"
}

dependencies {
    currentImplementation ("ch.acra:acra-http:$acraVersion") { exclude group: 'com.android.support' }
    currentImplementation ("ch.acra:acra-dialog:$acraVersion") { exclude group: 'com.android.support' }
    currentImplementation "com.android.support:appcompat-v7:$supportLibVersion"
    currentImplementation "com.android.support:recyclerview-v7:$supportLibVersion"
    currentImplementation "com.android.support:preference-v7:$supportLibVersion"
    currentImplementation "com.android.support:design:$supportLibVersion"
    currentImplementation "com.android.support:support-annotations:$supportLibVersion"
    currentImplementation "com.android.support:support-compat:$supportLibVersion"
    currentImplementation "com.android.support:exifinterface:$supportLibVersion"
    currentImplementation "com.android.support:preference-v14:$supportLibVersion"
    currentImplementation 'com.heinrichreimersoftware:android-issue-reporter:1.3.1'
    legacyImplementation ("ch.acra:acra-http:5.0.2") { exclude group: 'com.android.support' }
    legacyImplementation ("ch.acra:acra-dialog:5.0.2") { exclude group: 'com.android.support' }
    legacyImplementation "com.android.support:appcompat-v7:$legacySupportLibVersion"
    legacyImplementation "com.android.support:recyclerview-v7:$legacySupportLibVersion"
    legacyImplementation "com.android.support:preference-v7:$legacySupportLibVersion"
    legacyImplementation "com.android.support:design:$legacySupportLibVersion"
    legacyImplementation ("com.android.support:support-annotations:$legacySupportLibVersion") { force = true }
    legacyImplementation "com.android.support:support-compat:$legacySupportLibVersion"
    legacyImplementation "com.android.support:exifinterface:$legacySupportLibVersion"
    implementation "com.nononsenseapps:filepicker:4.2.1"
    implementation "oauth.signpost:signpost-core:$signpostVersion"
    implementation 'se.akerfeldt:okhttp-signpost:1.1.0'
    implementation "com.squareup.okhttp3:okhttp:$okHttpVersion"
    implementation "com.squareup.okhttp3:logging-interceptor:$okHttpVersion"
    implementation "com.adobe.xmp:xmpcore:6.1.10"
    implementation "com.drewnoakes:metadata-extractor:2.13.0"
    implementation "com.google.code.gson:gson:2.8.5"
    implementation 'com.google.protobuf:protobuf-java:2.6.1'
    implementation 'com.google.openlocationcode:openlocationcode:1.0.4'
    implementation ('com.faendir.rhino:rhino-android:1.5.1') { exclude group: 'org.mozilla' }
    implementation "org.mozilla:rhino:1.7.11"
    implementation "com.mapbox.mapboxsdk:mapbox-sdk-geojson:$mapboxVersion"
    implementation "com.mapbox.mapboxsdk:mapbox-sdk-turf:$mapboxVersion"
    implementation 'com.pavelsikun:vintage-chroma:1.5'
    implementation "ch.poole:PoParser:0.7.2"
    implementation "ch.poole:OpeningHoursParser:0.21.1"
    implementation "ch.poole:ConditionalRestrictionParser:0.3.0"
    implementation "ch.poole:OpeningHoursFragment:0.7.0"
    implementation 'ch.poole.android:numberpicker:1.0.9'
    implementation 'ch.poole.android:numberpickerpreference:1.0.1'
    implementation "ch.poole.osm:JosmFilterParser:0.2.0"
    implementation 'de.westnordost:countryboundaries:1.5'
    implementation 'com.github.sevar83:indeterminate-checkbox:1.0.5@aar'
    implementation 'de.ruedigermoeller:fst:2.57'
    implementation 'org.openstreetmap.osmosis:osmosis-osm-binary:0.47'
    implementation 'com.zaxxer:SparseBitSet:1.2'
    implementation 'com.davemorrissey.labs:subsampling-scale-image-view:3.10.0'
    implementation 'io.michaelrocks:libphonenumber-android:8.11.5'
    // for temp stuff during dev
    // implementation(name:'alibrary', ext:'jar')

    // Unit tests
    testImplementation "junit:junit:4.13"
    testImplementation 'xmlpull:xmlpull:1.1.3.1'
    testImplementation 'net.sf.kxml:kxml2:2.3.0'

    // Instrumentation tests
    androidTestImplementation "com.android.support.test:runner:1.0.2"
    androidTestLegacyImplementation ("com.android.support:support-annotations:$legacySupportLibVersion") { force = true }
    androidTestImplementation "com.android.support.test:rules:1.0.2"
    androidTestImplementation "org.hamcrest:hamcrest-library:1.3"
    androidTestImplementation "com.squareup.okhttp3:mockwebserver:$okHttpVersion"
    androidTestImplementation "pl.droidsonroids.yaml:snakeyaml:1.18-android"
    androidTestImplementation ("com.orhanobut:mockwebserverplus:1.0.0") {
        exclude group: 'org.yaml', module: 'snakeyaml'
    }
    androidTestImplementation "com.android.support.test.uiautomator:uiautomator-v18:2.1.3"
    androidTestImplementation "com.squareup.spoon:spoon-client:2.0.0-SNAPSHOT"
}

int getVersionCode() {
    def xml = getXmlFromFile("${android.sourceSets.main.manifest.srcFile}")
    return xml.@'android:versionCode'.toInteger()
}

String getVersionName() {
    def xml = getXmlFromFile("${android.sourceSets.main.res.srcDirs[0]}/values/appname.xml")
    def versionName = xml.string.find { it.@name == 'app_version' }.toString()
    if (versionName == null || versionName.length() == 0) {
        throw new NullPointerException("Failure extracting version name.")
    }
    return versionName
}

def getXmlFromFile(String xmlFilePath) {
    def xml = new XmlSlurper().parse(new File(xmlFilePath))
    if (xml == null) {
        throw new NullPointerException("Failure reading from " + xmlFilePath)
    }
    return xml;
}

def coverageSourceDirs = ['src/main/java']

task jacocoTestReport(type:JacocoReport, dependsOn: "testCurrentDebugUnitTest") {
    group = "Verification"

    description = "Generate Jacoco coverage reports"

    classDirectories = fileTree(
            dir: 'build/intermediates/app_classes/currentDebug/packageAppClassesCurrentDebug/',
            excludes: ['**/R.class', '**/R$*.class', '**/*$ViewInjector*.*', '**/BuildConfig.*', '**/Manifest*.*'])

    additionalSourceDirs = files(coverageSourceDirs)
    sourceDirectories = files(coverageSourceDirs)
    executionData     = fileTree(
            dir     : "$buildDir",
            include : ['jacoco/testCurrentDebugUnitTest.exec', 'outputs/code-coverage/connected/flavors/CURRENT/*coverage.ec', 'spoon-output/currentDebug/coverage/merged-coverage.ec'])
    reports {
        xml.enabled = true
        html.enabled = true
    }

    sourceDirectories = files(coverageSourceDirs)
}

spoon {
    // https://github.com/jaredsburrows/gradle-spoon-plugin for configuration
    debug = true
    noAnimations = false
    adbTimeout = 5
    codeCoverage = true
    shard = true
    singleInstrumentationCall = true
    ignoreFailures = true
    clearAppDataBeforeEachTest = true
    // set these for individual text execution
    // className = "de.blau.android.services.MapTileProviderServiceTest"
    // methodName = "..."
}

=======
// Top-level build file where you can add
// configuration options common to all sub-projects/modules.

buildscript {
    repositories {
        mavenCentral()
        maven { url 'https://dl.bintray.com/content/simonpoole/gradle' }
        maven { url 'https://dl.bintray.com/content/simonpoole/osm' }
        google()
        maven { url 'https://oss.sonatype.org/content/repositories/snapshots' } // For Spoon snapshot, until 2.0.0 is released
        mavenLocal()
    }
    dependencies {
        classpath 'com.android.tools.build:gradle:3.6.0'
        classpath 'ch.poole.gradle:markdown-gradle-plugin:0.2.1'
        classpath 'org.jacoco:org.jacoco.core:0.8.5'
        classpath "ch.poole:preset-utils:0.13.0"
        classpath 'com.github.ksoichiro:gradle-eclipse-aar-plugin:0.3.1'
        classpath 'com.getkeepsafe.dexcount:dexcount-gradle-plugin:1.0.0'
        classpath 'com.jaredsburrows:gradle-spoon-plugin:1.5.0'
    }
}

plugins {
    id "de.undercouch.download" version "4.0.4"
    id "org.sonarqube" version "2.8"
    id "net.ltgt.apt" version "0.21"
    id "com.github.ben-manes.versions" version "0.28.0"
}
import de.undercouch.gradle.tasks.download.Download

allprojects {
    repositories {
        mavenCentral()
        maven { url 'https://dl.bintray.com/content/simonpoole/div' }
        maven { url 'https://dl.bintray.com/content/simonpoole/android' }
        maven { url "https://maven.google.com" }
        maven { url "https://jitpack.io" }
        jcenter()
        maven { url 'https://oss.sonatype.org/content/repositories/snapshots' } // For Spoon snapshot, until 2.0.0 is released
        mavenLocal()
        google()
        //        		flatDir {
        //                	dirs 'lib'
        //            	}
    }
}

// Project level build file starts here
apply plugin: 'eclipse'
apply plugin: 'com.android.application'
apply plugin: "net.ltgt.apt"
apply plugin: 'ch.poole.gradle.markdown'
apply plugin: 'jacoco'
apply plugin: 'com.getkeepsafe.dexcount'
apply plugin: 'com.jaredsburrows.spoon'

markdownToHtml {
    sourceDir =  new File(projectDir.getPath() + '/documentation/docs/help')
    inputEncoding ="utf8"
    outputDir = new File(projectDir.getPath() + '/src/main/assets/help')
    outputEncoding = "utf8"
    configuration.template = projectDir.getPath() + "/documentation/html_template.tpl"
}

task downloadPresetIconsZipFile(type: Download) {
    doFirst {
        delete projectDir.getPath() + '/src/main/assets/images/icons/png'
    }
    acceptAnyCertificate true
    src 'https://github.com/simonpoole/beautified-JOSM-preset/releases/latest/download/vespucci_icons.zip'
    dest new File(projectDir.getPath() + '/src/main/assets/images/icons/png', 'vespucci_icons.zip')
}

task downloadPresetFile(type: Download) {
    acceptAnyCertificate true
    src 'https://github.com/simonpoole/beautified-JOSM-preset/releases/latest/download/vespucci_preset_build.xml'
    dest new File(projectDir.getPath() + '/src/main/assets/preset.xml')
}

task updatePreset(dependsOn: ["downloadPresetFile", "downloadPresetIconsZipFile"], type: Copy) {
    from zipTree(downloadPresetIconsZipFile.dest)
    into projectDir.getPath() + '/src/main/assets/images/icons/png'
    doLast { delete downloadPresetIconsZipFile.dest }
}
updatePreset.group = 'vespucci'
updatePreset.description = 'Update the default preset from http://simonpoole.github.io/beautified-JOSM-preset/'

task updateImagery(type: Download) {
    acceptAnyCertificate true
    src 'https://osmlab.github.io/editor-layer-index/imagery.geojson'
    dest new File(projectDir.getPath() + '/src/main/assets/imagery.geojson')
}
updateImagery.group = 'vespucci'
updateImagery.description = 'Update the background layer configuration from https://osmlab.github.io/editor-layer-index/'

task update3rdPartyDocs() {
}
update3rdPartyDocs.group = 'vespucci'
update3rdPartyDocs.description = 'Update markdown help files for 3rd party libraries'

['de', 'en', 'es', 'fi', 'fr', 'gl', 'hu', 'it', 'iw', 'pl', 'pt', 'zh-rTW'].each { lang ->
    def name="updateOpeningHoursDoc${lang.capitalize()}"
    task (name,type: Download) {
        acceptAnyCertificate true
        src "https://raw.githubusercontent.com/simonpoole/OpeningHoursFragment/master/lib/documentation/docs/help/${lang}/Opening%20hours.md"
        dest new File(projectDir.getPath() + "/documentation/docs/help/${lang}/Opening hours.md")
    }
    update3rdPartyDocs.dependsOn name
}

task updateTranslations(type: Exec) {
    if (System.getProperty('os.name').toLowerCase(Locale.ROOT).contains('windows')) {
        commandLine 'cmd', '/c', 'tx.exe', 'pull', '-a'
    } else {
        commandLine 'tx', 'pull', '-a'
    }
}
updateTranslations.group = 'vespucci'
updateTranslations.description = 'Update translations by executing the transifex tx utility'

task updateSynonyms() {
}
updateSynonyms.group = 'vespucci'
updateSynonyms.description = 'Update synonym files from iD editor repo'

[
    'af',
    'ar',
    'ast',
    'bg',
    'bs',
    'ca',
    'cs',
    'da',
    'de',
    'dv',
    'el',
    'en-GB',
    'en',
    'eo',
    'es',
    'et',
    'eu',
    'fa',
    'fi',
    'fr',
    'gan',
    'gl',
    'gu',
    'he',
    'hi',
    'hr',
    'hu',
    'hy',
    'ia',
    'id',
    'is',
    'it',
    'ja',
    'jv',
    'km',
    'kn',
    'ko',
    'ku',
    'lij',
    'lt',
    'lv',
    'mg',
    'mk',
    'ml',
    'mn',
    'ms',
    'ne',
    'nl',
    'nn',
    'no',
    'nv',
    'pl',
    'pt-BR',
    'pt',
    'rm',
    'ro',
    'ru',
    'sc',
    'si',
    'sk',
    'sl',
    'sq',
    'sr',
    'sv',
    'ta',
    'te',
    'th',
    'tl',
    'tr',
    'uk',
    'ur',
    'vi',
    'yue',
    'zh-CN',
    'zh-HK',
    'zh-TW',
    'zh'
].each { lang ->
    def name="updateSynonyms${lang.capitalize()}"
    task (name,type: JavaExec) {
        main = "ch.poole.osm.presetutils.Synonyms"
        classpath = buildscript.configurations.classpath
        args('-l',    "$lang",
                '-x',    "military",
                '-o',    "src/main/assets/synonyms/synonyms.$lang")
    }
    updateSynonyms.dependsOn name
}

apply from: 'https://raw.githubusercontent.com/simonpoole/gradle-tasks/master/eclipse-android-3.6-flavors'
// apply from: '../gradle-tasks/eclipse-android-3.6-flavors'

sonarqube {
    // we've not converted to Java 8 source yet, so analyse as for 7/1.7
    properties {
        property "sonar.java.source","1.7"
        property "sonar.sourceEncoding","UTF-8"
        property "sonar.java.binaries", "build/intermediates/app_classes/currentDebug/classes.jar"
        property "sonar.coverage.jacoco.xmlReportPaths","build/reports/jacoco/jacocoTestReport/jacocoTestReport.xml"
    }
}

ext {
    private_assets = "$projectDir/../private_assets"
}
    
android {
    
    defaultConfig {
        versionCode project.getVersionCode()
        versionName "${project.getVersionName()}"
        testInstrumentationRunner "androidx.test.runner.AndroidJUnitRunner"
        def reporter = System.getenv('VESPUCCI_REPORTER')
        if (reporter == null) {
            reporter = "";
        }
        resValue("string", "reporter", reporter)
    }
    
    buildTypes {
        debug {
            testCoverageEnabled true
            minifyEnabled true
            proguardFiles getDefaultProguardFile('proguard-android.txt'),'proguard-shrink-only.txt','proguard-rules.pro'
            testProguardFiles getDefaultProguardFile('proguard-android.txt'),'proguard-shrink-only.txt','proguard-test.txt','proguard-rules.pro'
            // proguardFiles getDefaultProguardFile('proguard-android-optimize.txt'),'proguard-rules.pro'
        }
        release {
            minifyEnabled true
            // proguardFiles getDefaultProguardFile('proguard-android.txt'),'proguard-rules.pro'
            proguardFiles getDefaultProguardFile('proguard-android-optimize.txt'),'proguard-rules.pro'
        }
    }

    // this, unluckily, cannot be set per flavour
    compileSdkVersion 29

    // Specifies one flavor dimension.
    flavorDimensions "api"
    productFlavors {
        current {
            dimension "api"
            minSdkVersion 14
            targetSdkVersion 29
            applicationIdSuffix ""
            versionNameSuffix ""
            resValue "string", "content_provider", "de.blau.android.provider"
        }
    }

    compileOptions {
        sourceCompatibility JavaVersion.VERSION_1_8
        targetCompatibility JavaVersion.VERSION_1_8
    }

    testOptions {
        unitTests.all {
            jacoco { includeNoLocationClasses = true }
            testLogging {
                events "passed", "skipped", "failed", "standardOut", "standardError"
                outputs.upToDateWhen {false}
                showStandardStreams = true
            }
        }
    }

    dexOptions {
        jumboMode = true
        javaMaxHeapSize "4g"
    }
    
    sourceSets {
        main.assets.srcDirs += files("$private_assets".toString())
    }
    
    lintOptions {
        abortOnError true
        baseline file("lint-baseline.xml")
    }
}

ext {
    adb = android.getAdbExe().toString()
}

task enableFreeform(type: Exec) {
    commandLine adb, 'shell', 'settings', 'put', 'global', 'enable_freeform_support', '1'
}
enableFreeform.group = 'emulators'
enableFreeform.description = 'turn on free form window support'

task dumpTaginfoJson(dependsOn: ["installCurrentDebug", "installCurrentDebugAndroidTest"],type: Exec) {
    commandLine adb, 'shell', 'am', 'instrument', '-w', '-e', 'class',  "de.blau.android.TaginfoDump", 'de.blau.android.test/android.support.test.runner.AndroidJUnitRunner'
}

task updateTaginfoJson(dependsOn: "dumpTaginfoJson", type: Exec) {
    commandLine adb, 'pull', 'sdcard/Vespucci/taginfo.json', projectDir.getPath()
}
updateTaginfoJson.group = 'vespucci'
updateTaginfoJson.description = 'Update the taginfo.json file from test device'


afterEvaluate{
    android.applicationVariants.all { variant ->
        task("generate${variant.name.capitalize()}Javadoc", type: Javadoc) {
            description "Generates Javadoc for $variant.name."
            group "Documentation"
            source = variant.javaCompile.source
            classpath = files(variant.javaCompile.classpath.files) + files(android.bootClasspath) + files(variant.javaCompile.destinationDir)
            options.links("http://docs.oracle.com/javase/7/docs/api/");
            options.links("http://d.android.com/reference/");
            exclude '**/BuildConfig.java'
            exclude '**/R.java'
        }
    }

    // these tasks needs to be created after the uninstall tasks

    // hardwired single test, this is only needed during initial developement, once the whole test suite has been run
    // any new test will be included automatically
    // it would probably be better to somehow get the test name interactively from the user
    android.productFlavors.all { flavor ->
        task ("runSingleConnected${flavor.name.capitalize()}Test",
        dependsOn: ["install${flavor.name.capitalize()}Debug", "install${flavor.name.capitalize()}DebugAndroidTest"],
        type: Exec) {
            group = 'vespucci'
            description = "Run a single test method on device (configuration needs to be edited) for the ${flavor.name} flavor"
            def toRun = "de.blau.android.services.MapTileProviderServiceTest"
            // commandLine adb, 'shell', 'pm', 'list', 'instrumentation'
            commandLine adb, 'shell', 'am', 'instrument', '-w', '-e', 'class',  toRun, "de.blau.android${flavor.applicationIdSuffix}.test/android.support.test.runner.AndroidJUnitRunner"
            finalizedBy "uninstall${flavor.name.capitalize()}DebugAndroidTest","uninstall${flavor.name.capitalize()}Debug"
        }
    }

    // this task will generate tasks for each test that was run in the last on device test
    // it doesn't depend on it directly as that would require waiting for all the tests to execute first
    // so the best strategy seems to simply refresh the build after the on device tests have been ran
    // tests are split up over two categories depending if they failed or not
    task generateTestTasks {
        android.productFlavors.all { flavor ->
            def flavorName = flavor.name.toUpperCase()
            def fileRegex = "TEST.*-${flavorName}\\.xml"
            def fileList = new File(projectDir.getPath() +"/build/outputs/androidTest-results/connected/flavors/${flavorName}/").listFiles().findAll { it.name ==~ /${fileRegex}/ }
            if (!fileList.empty) {
                def tests = (new XmlParser()).parse(fileList.get(0)) // assume all tests outputs are equivalent
                tests.'testcase'.each { testcase ->
                    def toRun = testcase.@classname + "#" + testcase.@name
                    task ("run${flavor.name.capitalize()}${toRun.capitalize()}",
                    dependsOn: ["install${flavor.name.capitalize()}Debug", "install${flavor.name.capitalize()}DebugAndroidTest"],
                    type: Exec) {
                        if (testcase.failure.size() == 0) {
                            group = 'sucessful tests'
                        } else {
                            group = "failed tests"
                        }
                        description = "Run test " + toRun
                        // commandLine adb, 'shell', 'pm', 'list', 'instrumentation'
                        commandLine adb, 'shell', 'am', 'instrument', '-w', '-e', 'class',  toRun, "de.blau.android${flavor.applicationIdSuffix}.test/android.support.test.runner.AndroidJUnitRunner"
                        finalizedBy "uninstall${flavor.name.capitalize()}DebugAndroidTest","uninstall${flavor.name.capitalize()}Debug"
                    }
                }
            }
        }
    }
}

ext {
    okHttpVersion = "3.12.2" // don't change to higher than 3.12 as later versions break android 5 and earlier builds
    signpostVersion = "1.2.1.2"
    acraVersion = "5.4.0"
    mapboxVersion = "4.5.0"
}

dependencies {
    implementation ("ch.acra:acra-http:$acraVersion") { exclude group: 'com.android.support' }
    implementation ("ch.acra:acra-dialog:$acraVersion") { exclude group: 'com.android.support' }
    // android support and other libraries
    implementation "androidx.appcompat:appcompat:1.1.0"
    implementation "androidx.recyclerview:recyclerview:1.1.0"
    implementation "androidx.preference:preference:1.1.0"
    implementation "com.google.android.material:material:1.0.0"
    implementation "androidx.annotation:annotation:1.1.0"
    implementation "androidx.core:core:1.2.0"
    implementation "androidx.exifinterface:exifinterface:1.1.0"
    implementation "androidx.legacy:legacy-preference-v14:1.0.0"
    //
    implementation 'com.heinrichreimersoftware:android-issue-reporter:1.4'
    implementation "com.nononsenseapps:filepicker:4.2.1"
    implementation "oauth.signpost:signpost-core:$signpostVersion"
    implementation 'se.akerfeldt:okhttp-signpost:1.1.0'
    implementation "com.squareup.okhttp3:okhttp:$okHttpVersion"
    implementation "com.squareup.okhttp3:logging-interceptor:$okHttpVersion"
    implementation "com.adobe.xmp:xmpcore:6.1.10"
    implementation "com.drewnoakes:metadata-extractor:2.13.0"
    implementation "com.google.code.gson:gson:2.8.5"
    implementation 'com.google.protobuf:protobuf-java:2.6.1'
    implementation 'com.google.openlocationcode:openlocationcode:1.0.4'
    implementation ('com.faendir.rhino:rhino-android:1.5.1') { exclude group: 'org.mozilla' }
    implementation "org.mozilla:rhino:1.7.11"
    implementation "com.mapbox.mapboxsdk:mapbox-sdk-geojson:$mapboxVersion"
    implementation "com.mapbox.mapboxsdk:mapbox-sdk-turf:$mapboxVersion"
    implementation 'com.github.Kunzisoft:AndroidClearChroma:2.3'
    implementation "ch.poole:PoParser:0.7.2"
    implementation "ch.poole:OpeningHoursParser:0.21.1"
    implementation "ch.poole:ConditionalRestrictionParser:0.3.0"
    implementation "ch.poole:OpeningHoursFragment:0.8.0"
    implementation 'ch.poole.android:numberpicker:1.0.9'
    implementation 'ch.poole.android:numberpickerpreference:2.0.0'
    implementation "ch.poole.osm:JosmFilterParser:0.2.0"
    implementation 'de.westnordost:countryboundaries:1.5'
    implementation 'com.github.sevar83:indeterminate-checkbox:1.0.5@aar'
    implementation 'de.ruedigermoeller:fst:2.57'
    implementation 'org.openstreetmap.osmosis:osmosis-osm-binary:0.47'
    implementation 'com.zaxxer:SparseBitSet:1.2'
    implementation 'com.davemorrissey.labs:subsampling-scale-image-view:3.10.0'
    implementation 'io.michaelrocks:libphonenumber-android:8.11.5'
    // for temp stuff during dev
    // implementation(name:'alibrary', ext:'jar')

    // Unit tests
    testImplementation "junit:junit:4.13"
    testImplementation 'xmlpull:xmlpull:1.1.3.1'
    testImplementation 'net.sf.kxml:kxml2:2.3.0'

    // Instrumentation tests
    androidTestImplementation 'androidx.test.ext:junit:1.1.1'
    androidTestImplementation 'androidx.test:rules:1.1.1'
    androidTestImplementation "org.hamcrest:hamcrest-library:1.3"
    androidTestImplementation "com.squareup.okhttp3:mockwebserver:$okHttpVersion"
    androidTestImplementation "pl.droidsonroids.yaml:snakeyaml:1.18-android"
    androidTestImplementation ("com.orhanobut:mockwebserverplus:1.0.0") {
        exclude group: 'org.yaml', module: 'snakeyaml'
    }
    androidTestImplementation 'androidx.test.uiautomator:uiautomator:2.2.0'
    androidTestImplementation "com.squareup.spoon:spoon-client:2.0.0-SNAPSHOT"
}

int getVersionCode() {
    def xml = getXmlFromFile("${android.sourceSets.main.manifest.srcFile}")
    return xml.@'android:versionCode'.toInteger()
}

String getVersionName() {
    def xml = getXmlFromFile("${android.sourceSets.main.res.srcDirs[0]}/values/appname.xml")
    def versionName = xml.string.find { it.@name == 'app_version' }.toString()
    if (versionName == null || versionName.length() == 0) {
        throw new NullPointerException("Failure extracting version name.")
    }
    return versionName
}

def getXmlFromFile(String xmlFilePath) {
    def xml = new XmlSlurper().parse(new File(xmlFilePath))
    if (xml == null) {
        throw new NullPointerException("Failure reading from " + xmlFilePath)
    }
    return xml;
}

def coverageSourceDirs = ['src/main/java']

task jacocoTestReport(type:JacocoReport, dependsOn: "testCurrentDebugUnitTest") {
    group = "Verification"

    description = "Generate Jacoco coverage reports"

    classDirectories = fileTree(
            dir: 'build/intermediates/app_classes/currentDebug/',
            excludes: ['**/R.class', '**/R$*.class', '**/*$ViewInjector*.*', '**/BuildConfig.*', '**/Manifest*.*'])

    additionalSourceDirs = files(coverageSourceDirs)
    sourceDirectories = files(coverageSourceDirs)
    executionData     = fileTree(
            dir     : "$buildDir",
            include : ['jacoco/testCurrentDebugUnitTest.exec', 'outputs/code-coverage/connected/flavors/CURRENT/*coverage.ec', 'spoon-output/currentDebug/coverage/merged-coverage.ec'])
    reports {
        xml.enabled = true
        html.enabled = true
    }

    sourceDirectories = files(coverageSourceDirs)
}

spoon {
    // https://github.com/jaredsburrows/gradle-spoon-plugin for configuration
    debug = true
    noAnimations = false
    adbTimeout = 5
    codeCoverage = true
    shard = true
    singleInstrumentationCall = true
    ignoreFailures = true
    clearAppDataBeforeEachTest = true
    // set these for individual text execution
    // className = "de.blau.android.imageryoffset.OffsetModeTest"
    // methodName = "..."
}
>>>>>>> 3da29eac
<|MERGE_RESOLUTION|>--- conflicted
+++ resolved
@@ -1,4 +1,3 @@
-<<<<<<< HEAD
 // Top-level build file where you can add
 // configuration options common to all sub-projects/modules.
 
@@ -536,7 +535,6 @@
     // methodName = "..."
 }
 
-=======
 // Top-level build file where you can add
 // configuration options common to all sub-projects/modules.
 
@@ -1061,4 +1059,3 @@
     // className = "de.blau.android.imageryoffset.OffsetModeTest"
     // methodName = "..."
 }
->>>>>>> 3da29eac
